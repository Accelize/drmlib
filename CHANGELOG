<<<<<<< HEAD
* Mon Nov 09 2020 Accelize v2.5.1
=======
* Mon Nov 30 2020 Accelize v2.5.1
>>>>>>> 4222b07c
- NEW: Support derived product feature (not yet activated at server side)
- NEW: Improve retry mechanism: make connection and request timeouts independent, increase timeout period, optimize resource, HTTP codes 495 and 526 are retryable
- NEW: Enhance API function behavior: "resume" function now start automatically a new session if the pending session has expired
- NEW: Enhance logging: Flush logger before API function returns, support of append/truncate mode, update spdlog library to v1.8.1
- NEW: Refactor automated CI jobs: run periodically health tests on the creation and the testing of packages
- NEW: Change prerelease directory for DEB and remove from documentation
- NEW: Enhance CI regression: more use cases, better code coverage, better reporting
- FIX: Metering corruption issue occurring with the pause/resume mechanism has been solved
- FIX: Better reporting of messages returned by xbutil
- FIX: Solve memory leak
- DOC: Update list of parameters, logo
- DOC: Correct file paths and names
- DOC: Add SDK and HDK migration sections
- DOC: Add uninstall section

* Wed Sep 09 2020 Accelize v2.5.0
- NEW: Add support of the asynchronous metering mechanism
- NEW: Include DRM Library settings in requests
- NEW: Support the new data format in the ROM of the DRM Controller
- NEW: Show host and card information when XRT utilities are installed
- NEW: Show CSP information when available
- NEW: Add Ubuntu to the regression suite
- NEW: Support environment variables: ONEPORTAL_URL, ONEPORTAL_CLIENT_ID, ONEPORTAL_CLIENT_SECRET
- NEW: Log file support "append" mode
- NEW: Validate the support of xclRegRead and xclRegWrite for CPP, OpenCL and Py APIs
- FIX: Refactor retry mechanism from API functions
- DOC: Update documentation: thanks to customers for their feedback
- DOC: Add migration page

* Thu Apr 30 2020 Accelize v2.4.1
- FIX: Correct BIST to allow HDK v3.x

* Mon Mar 23 2020 Accelize v2.4.0
- NEW: Strengthen hardware security
- NEW: Add SDAccel and Vitis support to regression
- NEW: Enhance messaging
- NEW: Enhance Built-In Self Test at DRMLib start up
- FIX: resume session when license duration default value is 0
- FIX: Error reporting
- FIX: Change URL for China mainland users
- TST: Enhance non regresison and coverage tests
- DEP: Deprecated the systemd service and python drivers
- DOC: Change file organisation and some naming conventions

* Fri Oct 18 2019 Accelize v2.3.0
- NEW: Added host name resolving for China Mainland
- NEW: Support new frequency detection method based on internal counter
- NEW: Added parameter to disabled frequency detection mechanism
- NEW: Include LGDN SDK v4.0.0
- NEW: The Accelize DRM Systemd service now support Xilinx XRT.
- NEW: The Accelize DRM Systemd service now reset the FPGA on start and stop.
- NEW: The Python library now provides a Xilinx XRT Python FPGA driver.
- NEW: The Python library drivers now provides a "reset_fpga" method.
- FIX: Build issue with setuptools v41.1.0.
- FIX: DEB/RPM packages build is now triggered on the build tools instead of the package manager.
- DOC: Updated to match new DRM HDK file organization.
- DOC: Updated simulation chapter and added SDAccel/Vitis paragraph.

* Wed Jul 10 2019 Accelize v2.2.1
- DOC: Enhance documentation: hardware integration

* Mon Jul 08 2019 Accelize v2.2.0
- NEW: Introduce common logging mechanism to control messaging sent to stdout and file.
- NEW: The systemd service can be configured to program a FPGA slot without licensing it.
- NEW: The systemd service provides a log file for each FPGA slot in "/var/log/accelize_drm".
- FIX: Fix driver handling error in the systemd service.
- FIX: The systemd service now exit gracefully if error when instantiating the DRM manager.

* Tue Jun 21 2019 Accelize v2.1.1
- FIX: Fix Accelize DRM Service error with bad slot ID type
- DOC: Fix some documentation issues

* Tue Jun 11 2019 Accelize v2.1.0
- NEW: Accelize DRM Systemd service (First version only available for AWS F1)
- NEW: Python library is now provided with some FPGA Python drivers
- FIX: Python library installation path on some OS
- DOC: Update documentation

* Thu Apr 04 2019 Accelize v2.0.0
- NEW: API v2.0: Break retro-compatibility!
- NEW: Optimize authentication
- NEW: Implement an automatic retry mechanism
- NEW: Integrate new status bit in DRM HDK to enhance robustness and optimize scheduling
- NEW: Enhance robustness by self-detection of the DRM Controller frequency
- NEW: Remove environment variable dependency and use the configuration file instead
- NEW: Enhance the level of parametrization of the library through the configuration file and programmatically
- NEW: Remove boost and unifdef dependency

* Mon Dec 03 2018 Accelize v1.3.0
- NEW: Floating mode support
- FIX: Infinite loop in Stop session when token limit is reached

* Fri Nov 30 2018 Accelize v1.2.0
- NEW: Nodelock mode support

* Fri Nov 23 2018 Accelize v1.1.3
- FIX: Metering, multi-board issue in same process
- FIX: Metering, re-start session issue

* Thu Nov 08 2018 Accelize v1.1.2
- DOC: Fix ReadTheDoc documentation

* Wed Nov 07 2018 Accelize v1.1.1
- DOC: Documentation for ReadTheDoc
- FIX: Stop session issue on retry

* Mon Oct 08 2018 Accelize v1.1.0
- NEW: MeteringSessionManager robustness to network disconnections

* Wed Sep 12 2018 Accelize v1.0.0
- NEW: MeteringSessionManager to manage DRM metering sessions
- NEW: C-wrapper API
- NEW: Doxygen documentation<|MERGE_RESOLUTION|>--- conflicted
+++ resolved
@@ -1,8 +1,4 @@
-<<<<<<< HEAD
-* Mon Nov 09 2020 Accelize v2.5.1
-=======
 * Mon Nov 30 2020 Accelize v2.5.1
->>>>>>> 4222b07c
 - NEW: Support derived product feature (not yet activated at server side)
 - NEW: Improve retry mechanism: make connection and request timeouts independent, increase timeout period, optimize resource, HTTP codes 495 and 526 are retryable
 - NEW: Enhance API function behavior: "resume" function now start automatically a new session if the pending session has expired
