/*
Copyright (C) 2018, Accelize

Licensed under the Apache License, Version 2.0 (the "License");
you may not use this file except in compliance with the License.
You may obtain a copy of the License at

    http://www.apache.org/licenses/LICENSE-2.0

Unless required by applicable law or agreed to in writing, software
distributed under the License is distributed on an "AS IS" BASIS,
WITHOUT WARRANTIES OR CONDITIONS OF ANY KIND, either express or implied.
See the License for the specific language governing permissions and
limitations under the License.
*/

#include <iostream>
#include <iomanip>
#include <cstddef>
#include <cstdint>
#include <memory>
#include <json/json.h>
#include <json/version.h>
#include <thread>
#include <chrono>
#include <numeric>
#include <future>
#include <mutex>
#include <condition_variable>
#include <queue>
#include <fstream>
#include <typeinfo>
#include <sys/types.h>
#include <sys/stat.h>
#include <cmath>
#include <algorithm>

#include "accelize/drm/drm_manager.h"
#include "accelize/drm/version.h"
#include "ws_client.h"
#include "log.h"
#include "utils.h"


#pragma GCC diagnostic push
#pragma GCC diagnostic ignored "-Wunused-parameter"
#include "DrmControllerDataConverter.hpp"
#include "HAL/DrmControllerOperations.hpp"
#pragma GCC diagnostic pop

#define NB_MAX_REGISTER 32

#define TRY try {

#define CATCH_AND_THROW \
    } catch( const Exception &e ) { \
        throw; \
    } catch( const std::exception &e ) { \
        Error( e.what() ); \
        throw; \
    }


namespace Accelize {
namespace DRM {


const char* getApiVersion() {
    return DRMLIB_VERSION;
}


class DRM_LOCAL DrmManager::Impl {

protected:

    // Helper typedef
    typedef std::chrono::steady_clock TClock; /// Shortcut type def to steady clock which is monotonic (so unaffected by clock adjustments)

    // Enum
    enum class eLogFileType: uint8_t {NONE=0, BASIC, ROTATING};
    enum class eLicenseType: uint8_t {METERED, NODE_LOCKED, NONE};
    enum class eMailboxOffset: uint8_t {MB_LOCK_DRM=0, MB_CUSTOM_FIELD, MB_USER};

    // Design constants
    const uint32_t SDK_COMPATIBLITY_LIMIT_MAJOR = 3;
    const uint32_t SDK_COMPATIBLITY_LIMIT_MINOR = 1;

    const uint32_t HDK_COMPATIBLITY_LIMIT_MAJOR = 3;
    const uint32_t HDK_COMPATIBLITY_LIMIT_MINOR = 1;

    const std::map<eLicenseType, std::string> LicenseTypeStringMap = {
            {eLicenseType::NONE       , "Idle"},
            {eLicenseType::METERED    , "Floating/Metering"},
            {eLicenseType::NODE_LOCKED, "Node-Locked"}
    };

#ifdef _WIN32
    const char path_sep = '\\';
# else
    const char path_sep = '/';
#endif

    bool mSecurityStop;

    // Composition
    std::unique_ptr<DrmWSClient> mWsClient;
    std::unique_ptr<DrmControllerLibrary::DrmControllerOperations> mDrmController;
    mutable std::recursive_mutex mDrmControllerMutex;
    bool mIsLockedToDrm = false;

    // Logging parameters
    spdlog::level::level_enum sLogConsoleVerbosity = spdlog::level::err;
    std::string sLogConsoleFormat = std::string("[%^%=8l%$] %-6t, %v");

    spdlog::level::level_enum sLogFileVerbosity = spdlog::level::info;
    std::string  sLogFileFormat       = std::string("%Y-%m-%d %H:%M:%S.%e - %18s:%-4# [%=8l] %=6t, %v");
    eLogFileType sLogFileType         = eLogFileType::NONE;
    std::string  sLogFilePath         = fmt::format( "accelize_drmlib_{}.log", getpid() );
    size_t       sLogFileRotatingSize = 100*1024*1024;
    size_t       sLogFileRotatingNum  = 3;

    spdlog::level::level_enum sLogServiceVerbosity = spdlog::level::info;
    std::string  sLogServiceFormat       = std::string("%Y-%m-%d %H:%M:%S.%e - %18s:%-4# [%=8l] %=6t, %v");
    eLogFileType sLogServiceType         = eLogFileType::NONE;
    std::string  sLogServicePath         = fmt::format( "accelize_drmservice_{}.log", getpid() );
    size_t       sLogServiceRotatingSize = 100*1024*1024;
    size_t       sLogServiceRotatingNum  = 3;

    // Function callbacks
    DrmManager::ReadRegisterCallback  f_read_register;
    DrmManager::WriteRegisterCallback f_write_register;
    DrmManager::AsynchErrorCallback   f_asynch_error;

    // Settings files
    std::string mConfFilePath;
    std::string mCredFilePath;

    // Node-Locked parameters
    std::string mNodeLockLicenseDirPath;
    std::string mNodeLockRequestFilePath;
    std::string mNodeLockLicenseFilePath;

    // License related properties
    uint32_t mWSRetryPeriodLong  = 60;    ///< Time in seconds before the next request attempt to the Web Server when the time left before timeout is large
    uint32_t mWSRetryPeriodShort = 2;     ///< Time in seconds before the next request attempt to the Web Server when the time left before timeout is short
    uint32_t mWSRequestTimeout   = 10;    ///< Time in seconds during which retries occur

    eLicenseType mLicenseType = eLicenseType::METERED;
    uint32_t mLicenseCounter;
    uint32_t mLicenseDuration;

    // Design parameters
    int32_t mFrequencyInit;
    int32_t mFrequencyCurr;
    uint32_t mFrequencyDetectionPeriod = 200;  // in milliseconds
    double mFrequencyDetectionThreshold = 12.0; // Error in percentage

    // Session state
    std::string mSessionID;
    std::string mUDID;
    std::string mBoardType;

    // Web service communication
    Json::Value mHeaderJsonRequest;

    // thread to maintain alive
    std::future<void> mThreadKeepAlive;
    std::mutex mThreadKeepAliveMtx;
    std::condition_variable mThreadKeepAliveCondVar;
    bool mThreadStopRequest{false};

    // Debug parameters
    spdlog::level::level_enum mDebugMessageLevel;

    // User accessible parameters
    const std::map<ParameterKey, std::string> mParameterKeyMap = {
    #   define PARAMETERKEY_ITEM(id) {id, #id},
    #   include "accelize/drm/ParameterKey.def"
    #   undef PARAMETERKEY_ITEM
        {ParameterKeyCount, "ParameterKeyCount"}
    };


    Impl( const std::string& conf_file_path,
          const std::string& cred_file_path )
    {
        // Basic logging setup
        initLog();

        Json::Value conf_json;

        mSecurityStop = false;
        mIsLockedToDrm = false;

        mLicenseCounter = 0;
        mLicenseDuration = 0;

        mConfFilePath = conf_file_path;
        mCredFilePath = cred_file_path;

        mFrequencyInit = 0;
        mFrequencyCurr = 0;

        mDebugMessageLevel = spdlog::level::trace;

        // Parse configuration file
        conf_json = parseJsonFile( conf_file_path );

        try {
            Json::Value param_lib = JVgetOptional( conf_json, "settings", Json::objectValue );
            if ( param_lib != Json::nullValue ) {
                // Console logging
                sLogConsoleVerbosity = static_cast<spdlog::level::level_enum>( JVgetOptional(
                        param_lib, "log_verbosity", Json::intValue, (int)sLogConsoleVerbosity ).asInt());
                sLogConsoleFormat = JVgetOptional(
                        param_lib, "log_format", Json::stringValue, sLogConsoleFormat ).asString();

                // File logging
                sLogFileVerbosity = static_cast<spdlog::level::level_enum>( JVgetOptional(
                        param_lib, "log_file_verbosity", Json::intValue, (int)sLogFileVerbosity ).asInt() );
                sLogFileFormat = JVgetOptional(
                        param_lib, "log_file_format", Json::stringValue, sLogFileFormat ).asString();
                sLogFilePath = JVgetOptional(
                        param_lib, "log_file_path", Json::stringValue, sLogFilePath ).asString();
                sLogFileType = static_cast<eLogFileType>( JVgetOptional(
                        param_lib, "log_file_type", Json::intValue, (int)sLogFileType ).asInt() );
                sLogFileRotatingSize = JVgetOptional( param_lib, "log_file_rotating_size",
                        Json::intValue, (int)sLogFileRotatingSize ).asInt();
                sLogFileRotatingNum = JVgetOptional( param_lib, "log_file_rotating_num",
                        Json::intValue, (int)sLogFileRotatingNum ).asInt();

                // Service File logging
                sLogServiceVerbosity = static_cast<spdlog::level::level_enum>( JVgetOptional(
                        param_lib, "log_service_verbosity", Json::intValue, (int)sLogServiceVerbosity ).asInt() );
                sLogServiceFormat = JVgetOptional(
                        param_lib, "log_service_format", Json::stringValue, sLogServiceFormat ).asString();
                sLogServicePath = JVgetOptional(
                        param_lib, "log_service_path", Json::stringValue, sLogServicePath ).asString();
                sLogServiceType = static_cast<eLogFileType>( JVgetOptional(
                        param_lib, "log_service_type", Json::intValue, (int)sLogServiceType ).asInt() );
                sLogServiceRotatingSize = JVgetOptional( param_lib, "log_service_rotating_size",
                        Json::intValue, (int)sLogServiceRotatingSize ).asInt();
                sLogServiceRotatingNum = JVgetOptional( param_lib, "log_service_rotating_num",
                        Json::intValue, (int)sLogServiceRotatingNum ).asInt();

                // Frequency detection
                mFrequencyDetectionPeriod = JVgetOptional( param_lib, "frequency_detection_period",
                        Json::uintValue, mFrequencyDetectionPeriod).asUInt();
                mFrequencyDetectionThreshold = JVgetOptional( param_lib, "frequency_detection_threshold",
                        Json::uintValue, mFrequencyDetectionThreshold).asDouble();

                // Others
                mWSRetryPeriodLong = JVgetOptional( param_lib, "ws_retry_period_long",
                        Json::uintValue, mWSRetryPeriodLong).asUInt();
                mWSRetryPeriodShort = JVgetOptional( param_lib, "ws_retry_period_short",
                        Json::uintValue, mWSRetryPeriodShort).asUInt();
                mWSRequestTimeout = JVgetOptional( param_lib, "ws_request_timeout",
                        Json::uintValue, mWSRequestTimeout).asUInt();
                if ( mWSRequestTimeout == 0 )
                    Throw( DRM_BadArg, "ws_request_timeout must not be 0");
            }
            if ( mWSRetryPeriodLong <= mWSRetryPeriodShort )
                Throw( DRM_BadArg, "ws_retry_period_long ({}) must be greater than ws_retry_period_short ({})",
                        mWSRetryPeriodLong, mWSRetryPeriodShort );

            // Customize logging configuration
            updateLog();

            // Design configuration
            Json::Value conf_design = JVgetOptional( conf_json, "design", Json::objectValue );
            if ( !conf_design.empty() ) {
                mUDID = JVgetOptional( conf_design, "udid", Json::stringValue, "" ).asString();
                mBoardType = JVgetOptional( conf_design, "boardType", Json::stringValue, "" ).asString();
            }

            // Licensing configuration
            Json::Value conf_licensing = JVgetRequired( conf_json, "licensing", Json::objectValue );
            // Get licensing mode
            bool is_nodelocked = JVgetOptional( conf_licensing, "nodelocked", Json::booleanValue, false ).asBool();
            if ( is_nodelocked ) {
                // If this is a node-locked license, get the license path
                mNodeLockLicenseDirPath = JVgetRequired( conf_licensing, "license_dir", Json::stringValue ).asString();
                mLicenseType = eLicenseType::NODE_LOCKED;
                Debug( "Configuration file specifies a Node-locked license" );
            } else {
                Debug( "Configuration file specifies a floating/metered license" );
                // Get DRM frequency
                Json::Value conf_drm = JVgetRequired( conf_json, "drm", Json::objectValue );
                mFrequencyInit = JVgetRequired( conf_drm, "frequency_mhz", Json::intValue ).asUInt();
                mFrequencyCurr = mFrequencyInit;
            }

        } catch( Exception &e ) {
            if ( e.getErrCode() != DRM_BadFormat )
                throw;
            Throw( DRM_BadFormat, "Error in configuration file '{}: {}", conf_file_path, e.what() );
        }
    }

    void initLog() {
        try {
            std::vector<spdlog::sink_ptr> sinks;

            auto console_sink = std::make_shared<spdlog::sinks::stdout_color_sink_mt>();
            console_sink->set_level( sLogConsoleVerbosity );
            console_sink->set_pattern( sLogConsoleFormat );
            sinks.push_back( console_sink );

            sLogger = std::make_shared<spdlog::logger>( "drmlib_logger", sinks.begin(), sinks.end() );
            sLogger->set_level( sLogConsoleVerbosity );
            spdlog::set_default_logger( sLogger );
        }
        catch( const spdlog::spdlog_ex& ex ) {
            std::cout << "Failed to initialize logging: " << ex.what() << std::endl;
        }
    }

    void createFileLog( const std::string file_path, const eLogFileType type,
            const spdlog::level::level_enum level, const std::string format,
            const size_t rotating_size, const size_t rotating_num ) {
        spdlog::sink_ptr log_sink;
        std::string version_list = fmt::format( "Installed versions:\n\t-drmlib: {}\n\t-libcurl: {}\n\t-jsoncpp: {}\n\t-spdlog: {}.{}.{}",
                DRMLIB_VERSION, curl_version(), JSONCPP_VERSION_STRING,
                SPDLOG_VER_MAJOR, SPDLOG_VER_MINOR, SPDLOG_VER_PATCH );

        if ( type == eLogFileType::NONE )
            log_sink = std::make_shared<spdlog::sinks::null_sink_mt>();
        else {
            // Check if parent directory exists
            std::string parentDir = getDirName( file_path );
            if ( !makeDirs( parentDir ) ) {
                Throw( DRM_ExternFail, "Failed to create log file {}", file_path );
            }
            if ( type == eLogFileType::BASIC )
                log_sink = std::make_shared<spdlog::sinks::basic_file_sink_mt>(
                        file_path, true);
            else // type == eLogFileType::ROTATING
                log_sink = std::make_shared<spdlog::sinks::rotating_file_sink_mt>(
                        file_path, rotating_size, rotating_num);
        }
        log_sink->set_pattern( format );
        log_sink->set_level( spdlog::level::info );
        log_sink->log( spdlog::details::log_msg( "", spdlog::level::info, version_list ) );
        log_sink->set_level( level );
        sLogger->sinks().push_back( log_sink );
        if ( level < sLogger->level() )
            sLogger->set_level( level );
        Debug( "Created log file '{}' of type {}, with verbosity {}", file_path, (int)type, (int)level );
    }

    void updateLog() {
        try {
            auto console_sink = sLogger->sinks()[0];
            console_sink->set_level( sLogConsoleVerbosity );
            console_sink->set_pattern( sLogConsoleFormat );
            if ( sLogConsoleVerbosity < sLogger->level() )
                sLogger->set_level( sLogConsoleVerbosity );

            // File logging
            createFileLog( sLogFilePath, sLogFileType, sLogFileVerbosity, sLogFileFormat,
                    sLogFileRotatingSize, sLogFileRotatingNum );

            // Service logging
            if ( sLogServiceType != eLogFileType::NONE ) {
                createFileLog( sLogServicePath, sLogServiceType, sLogServiceVerbosity,
                               sLogServiceFormat, sLogServiceRotatingSize, sLogServiceRotatingNum );
            }
        }
        catch( const spdlog::spdlog_ex& ex ) {
            std::cout << "Failed to update logging settings: " << ex.what() << std::endl;
        }
    }

    void uninitLog() {
        if ( sLogger )
            sLogger->flush();
    }

    uint32_t getMailboxSize() const {
        uint32_t roSize, rwSize;
        std::lock_guard<std::recursive_mutex> lock( mDrmControllerMutex );
        checkDRMCtlrRet( getDrmController().writeMailBoxFilePageRegister() );
        checkDRMCtlrRet( getDrmController().readMailboxFileSizeRegister( roSize, rwSize ) );
        Debug2( "Read Mailbox size: {}", rwSize );
        return rwSize;
    }

    uint32_t readMailbox( const eMailboxOffset offset ) const {
        auto index = (uint32_t)offset;
        uint32_t roSize, rwSize;
        std::vector<uint32_t> roData, rwData;

        std::lock_guard<std::recursive_mutex> lock( mDrmControllerMutex );
        checkDRMCtlrRet( getDrmController().writeMailBoxFilePageRegister() );
        checkDRMCtlrRet( getDrmController().readMailboxFileRegister( roSize, rwSize, roData, rwData) );

        if ( index >= rwData.size() )
            Unreachable( "Index ", index, " overflows the Mailbox memory; max index is ",
                    rwData.size()-1 ); //LCOV_EXCL_LINE

        Debug( "Read '{}' in Mailbox at index {}", rwData[index], index );
        return rwData[index];
    }

    std::vector<uint32_t> readMailbox( const eMailboxOffset offset, const uint32_t& nb_elements ) const {
        auto index = (uint32_t)offset;
        uint32_t roSize, rwSize;
        std::vector<uint32_t> roData, rwData;

        std::lock_guard<std::recursive_mutex> lock( mDrmControllerMutex );
        checkDRMCtlrRet( getDrmController().writeMailBoxFilePageRegister() );
        checkDRMCtlrRet( getDrmController().readMailboxFileRegister( roSize, rwSize, roData, rwData) );

        if ( (uint32_t)index >= rwData.size() )
            Unreachable( "Index {} overflows the Mailbox memory; max index is {}",
                    index, rwData.size()-1 ); //LCOV_EXCL_LINE
        if ( index + nb_elements > rwData.size() )
            Throw( DRM_BadArg, "Trying to read out of Mailbox memory space; size is {}", rwData.size() );

        auto first = rwData.cbegin() + index;
        auto last = rwData.cbegin() + index + nb_elements;
        std::vector<uint32_t> value_vec( first, last );
        Debug( "Read {} elements in Mailbox from index {}", value_vec.size(), index);
        return value_vec;
    }

    void writeMailbox( const eMailboxOffset offset, const uint32_t& value ) const {
        auto index = (uint32_t)offset;
        uint32_t roSize, rwSize;
        std::vector<uint32_t> roData, rwData;

        std::lock_guard<std::recursive_mutex> lockk( mDrmControllerMutex );
        checkDRMCtlrRet( getDrmController().writeMailBoxFilePageRegister() );
        checkDRMCtlrRet( getDrmController().readMailboxFileRegister( roSize, rwSize, roData, rwData) );

        if ( index >= rwData.size() )
            Unreachable( "Index ", index, " overflows the Mailbox memory: max index is ", rwData.size()-1 ); //LCOV_EXCL_LINE
        rwData[index] = value;
        checkDRMCtlrRet( getDrmController().writeMailboxFileRegister( rwData, rwSize ) );
        Debug( "Wrote '{}' in Mailbox at index {}", value, index );
    }

    void writeMailbox( const eMailboxOffset offset, const std::vector<uint32_t> &value_vec ) const {
        auto index = (uint32_t)offset;
        uint32_t roSize, rwSize;
        std::vector<uint32_t> roData, rwData;

        std::lock_guard<std::recursive_mutex> lock( mDrmControllerMutex );
        checkDRMCtlrRet( getDrmController().writeMailBoxFilePageRegister() );
        checkDRMCtlrRet( getDrmController().readMailboxFileRegister( roSize, rwSize, roData, rwData) );
        if ( index >= rwData.size() )
            Unreachable( "Index {} overflows the Mailbox memory: max index is {}",
                    index, rwData.size()-1 ); //LCOV_EXCL_LINE
        if ( index + value_vec.size() > rwData.size() )
            Throw( DRM_BadArg, "Trying to write out of Mailbox memory space: {}", rwData.size() );
        std::copy( std::begin( value_vec ), std::end( value_vec ), std::begin( rwData ) + index );
        checkDRMCtlrRet( getDrmController().writeMailboxFileRegister( rwData, rwSize ) );
        Debug( "Wrote {} elements in Mailbox from index {}", value_vec.size(), index );
    }

    DrmControllerLibrary::DrmControllerOperations& getDrmController() const {
        if ( mDrmController )
            return *mDrmController;
        Unreachable( "No DRM Controller available" ); //LCOV_EXCL_LINE
    }

    DrmWSClient& getDrmWSClient() const {
        if ( mWsClient )
            return *mWsClient;
        Unreachable( "No Web Service has been defined" ); //LCOV_EXCL_LINE
    }

    static uint32_t getDrmRegisterOffset( const std::string& regName ) {
        if ( regName == "DrmPageRegister" )
            return 0;
        if ( regName.substr( 0, 15 ) == "DrmRegisterLine" )
            return (uint32_t)std::stoul( regName.substr( 15 ) ) * 4 + 4;
        Unreachable( "Unsupported regName argument: ", regName ); //LCOV_EXCL_LINE
    }

    unsigned int readDrmRegister( const std::string& regName, unsigned int& value ) const {
        int ret = 0;
        ret = f_read_register( getDrmRegisterOffset( regName ), &value );
        if ( ret != 0 ) {
            Error( "Error in read register callback, errcode = {}", ret );
            return (uint32_t)(-1);
        }
        Debug2( "Read DRM register @{} = 0x{:08x}", regName, value );
        return 0;
    }

    unsigned int writeDrmRegister( const std::string& regName, unsigned int value ) const {
        int ret = 0;
        ret = f_write_register( getDrmRegisterOffset( regName ), value );
        if ( ret ) {
            Error( "Error in write register callback, errcode = {}", ret );
            return (uint32_t)(-1);
        }
        Debug2( "Write DRM register @{} = {:08x}", regName, value );
        return 0;
    }

    void checkDRMCtlrRet( const unsigned int& errcode ) const {
        if ( errcode )
            Unreachable( "Error in DRM Controller library call: ", errcode ); //LCOV_EXCL_LINE
    }

    void lockDrmToInstance() {
        return;
        std::lock_guard<std::recursive_mutex> lock( mDrmControllerMutex );
        uint32_t isLocked = readMailbox( eMailboxOffset::MB_LOCK_DRM );
        if ( isLocked )
            Throw( DRM_BadUsage, "Another instance of the DRM Manager is currently owning the HW" );
        writeMailbox( eMailboxOffset::MB_LOCK_DRM, 1 );
        mIsLockedToDrm = true;
        Debug( "DRM Controller is now locked to this object instance" );
    }

    void unlockDrmToInstance() {
        return;
        std::lock_guard<std::recursive_mutex> lock( mDrmControllerMutex );
        if ( !mIsLockedToDrm )
            return;
        uint32_t isLocked = readMailbox( eMailboxOffset::MB_LOCK_DRM );
        if ( isLocked ) {
            writeMailbox( eMailboxOffset::MB_LOCK_DRM, 0 );
            Debug( "DRM Controller is now unlocked to this object instance" );
        }
    }

    // Check compatibility of the DRM Version with Algodone version
    void checkHdkCompatibility() const {
        uint32_t drmVersionNum;
        std::string drmVersionDot;
        std::string drmVersion = getDrmCtrlVersion();

        drmVersionNum = DrmControllerLibrary::DrmControllerDataConverter::hexStringToBinary( drmVersion )[0];
        drmVersionDot = DrmControllerLibrary::DrmControllerDataConverter::binaryToVersionString( drmVersionNum );

        auto drmMajor = ( drmVersionNum >> 16 ) & 0xFF;
        auto drmMinor = ( drmVersionNum >> 8  ) & 0xFF;

        if ( drmMajor < HDK_COMPATIBLITY_LIMIT_MAJOR ) {
            Throw( DRM_CtlrError,
                    "This DRM Lib {} is not compatible with the DRM HDK version {}: To be compatible HDK version shall be > or equal to {}.{}.0",
                    DRMLIB_VERSION, drmVersionDot, HDK_COMPATIBLITY_LIMIT_MAJOR, HDK_COMPATIBLITY_LIMIT_MINOR );
        }
        if ( drmMinor < HDK_COMPATIBLITY_LIMIT_MINOR ) {
            Throw( DRM_CtlrError,
                    "This DRM Library version {} is not compatible with the DRM HDK version {}: To be compatible HDK version shall be > or equal to {}.{}.0",
                    DRMLIB_VERSION, drmVersionDot, HDK_COMPATIBLITY_LIMIT_MAJOR, HDK_COMPATIBLITY_LIMIT_MINOR );
        }
        Debug( "DRM HDK Version: {}", drmVersionDot );
    }

    void initDrmInterface() {

        if ( mDrmController )
            return;

        // create instance
        try {
            mDrmController.reset(
                    new DrmControllerLibrary::DrmControllerOperations(
                            std::bind( &DrmManager::Impl::readDrmRegister,
                                       this,
                                       std::placeholders::_1,
                                       std::placeholders::_2 ),
                            std::bind( &DrmManager::Impl::writeDrmRegister,
                                       this,
                                       std::placeholders::_1,
                                       std::placeholders::_2 )
                    ));
        } catch( const std::exception& e ) {
            std::string err_msg(e.what());
            if ( err_msg.find( "Unable to select a register strategy that is compatible with the DRM Controller" )
                    != std::string::npos )
                Throw( DRM_CtlrError, "Unable to find DRM Controller registers. Please check:\n"
                                      "\t- The DRM offset in your read/write callback implementation,\n"
                                      "\t- The compatibility between the SDK and DRM HDK in use");
            Throw( DRM_CtlrError, "Failed to initialize DRM Controller: {}", e.what() );
        }
        Debug( "DRM Controller SDK is initialized" );

        // Check compatibility of the DRM Version with Algodone version
        checkHdkCompatibility();

        // Try to lock the DRM controller to this instance, return an error is already locked.
        lockDrmToInstance();

        // Save header information
        mHeaderJsonRequest = getMeteringHeader();

        // If node-locked license is requested, create license request file
        if ( mLicenseType == eLicenseType::NODE_LOCKED ) {

            // Check license directory exists
            if ( !isDir( mNodeLockLicenseDirPath ) )
                Throw( DRM_BadArg,
                        "License directory path '{}' specified in configuration file '{}' is not existing on file system",
                        mNodeLockLicenseDirPath, mConfFilePath );

            // If a floating/metering session is still running, try to close it gracefully.
            if ( isDrmCtrlInMetering() && isSessionRunning() ) {
                Debug( "A floating/metering session is still pending: trying to close it gracefully before switching to nodelocked license." );
                mHeaderJsonRequest["mode"] = (uint8_t)eLicenseType::METERED;
                try {
                    mWsClient.reset( new DrmWSClient( mConfFilePath, mCredFilePath ) );
                    stopSession();
                } catch( const Exception& e ) {
                    Debug( "Failed to stop gracefully the pending session because: {}", e.what() );
                }
                mHeaderJsonRequest["mode"] = (uint8_t)eLicenseType::NODE_LOCKED;
            }

            // Create license request file
            createNodelockedLicenseRequestFile();
        } else {
            mWsClient.reset( new DrmWSClient( mConfFilePath, mCredFilePath ) );
        }
    }

    void checkSessionIDFromWS( const Json::Value license_json ) {
        std::string ws_sessionID = license_json["metering"]["sessionId"].asString();
        if ( !mSessionID.empty() && ( mSessionID != ws_sessionID ) ) {
            Unreachable( "Session ID mismatch: received '", ws_sessionID, "' from WS but expect '",
                    mSessionID, "'"); //LCOV_EXCL_LINE
        }
    }

    void checkSessionIDFromDRM( const Json::Value license_json ) {
        std::string ws_sessionID = license_json["sessionId"].asString();
        if ( !mSessionID.empty() && ( mSessionID != ws_sessionID ) ) {
            Unreachable( "Session ID mismatch: DRM gives '", ws_sessionID, "' but expect '",
                    mSessionID, "'"); //LCOV_EXCL_LINE
        }
    }

    void getNumActivator( uint32_t& value ) const {
        std::lock_guard<std::recursive_mutex> lock( mDrmControllerMutex );
        checkDRMCtlrRet( getDrmController().writeRegistersPageRegister() );
        checkDRMCtlrRet( getDrmController().readNumberOfDetectedIpsStatusRegister( value ) );
    }

    uint64_t getTimerCounterValue() const {
        uint32_t licenseTimerCounterMsb(0), licenseTimerCounterLsb(0);
        uint64_t licenseTimerCounter(0);
        std::lock_guard<std::recursive_mutex> lock( mDrmControllerMutex );
        checkDRMCtlrRet( getDrmController().sampleLicenseTimerCounter( licenseTimerCounterMsb,
                licenseTimerCounterLsb ) );
        licenseTimerCounter = licenseTimerCounterMsb;
        licenseTimerCounter <<= 32;
        licenseTimerCounter |= licenseTimerCounterLsb;
        return licenseTimerCounter;
    }

    std::string getDrmPage( uint32_t page_index ) const {
        uint32_t value;
        std::lock_guard<std::recursive_mutex> lock( mDrmControllerMutex );
        writeDrmRegister( "DrmPageRegister", page_index );
        std::string str = fmt::format( "DRM Page {}  registry:\n", page_index );
        for( uint32_t r=0; r < NB_MAX_REGISTER; r++ ) {
            f_read_register( r*4, &value );
            str += fmt::format( "\tRegister @0x{:02X}: 0x{:08X} ({:d})\n", r*4, value, value );
        }
        return str;
    }

    std::string getDrmReport() const {
        std::stringstream ss;
        std::lock_guard<std::recursive_mutex> lock( mDrmControllerMutex );
        getDrmController().printHwReport( ss );
        return ss.str();
    }

    uint64_t getMeteringData() const {
        uint32_t numberOfDetectedIps;
        std::string saasChallenge;
        std::vector<std::string> meteringFile;
        uint64_t meteringData = 0;

        Debug2( "Get metering data from session on DRM controller" );

        std::lock_guard<std::recursive_mutex> lock( mDrmControllerMutex );
        if ( ( mLicenseType == eLicenseType::NODE_LOCKED ) || isLicenseActive() ) {
            checkDRMCtlrRet( getDrmController().asynchronousExtractMeteringFile(
                    numberOfDetectedIps, saasChallenge, meteringFile ) );
            std::string meteringDataStr = meteringFile[2].substr( 16, 16 );
            errno = 0;
            meteringData = strtoull( meteringDataStr.c_str(), nullptr, 16 );
            if ( errno )
                Throw( DRM_CtlrError, "Could not convert string '{}' to unsigned long long.",
                        meteringDataStr );
            return meteringData;
        } else {
            return 0;
        }
    }

    // Get DRM HDK version
    std::string getDrmCtrlVersion() const {
        std::string drmVersion;
        std::lock_guard<std::recursive_mutex> lock( mDrmControllerMutex );
        checkDRMCtlrRet( getDrmController().extractDrmVersion( drmVersion ) );
        return drmVersion;
    }

    // Get common info
    void getDesignInfo( std::string &drmVersion,
                        std::string &dna,
                        std::vector<std::string> &vlnvFile,
                        std::string &mailboxReadOnly ) {
        uint32_t nbOfDetectedIps;
        uint32_t readOnlyMailboxSize, readWriteMailboxSize;
        std::vector<uint32_t> readOnlyMailboxData, readWriteMailboxData;

        std::lock_guard<std::recursive_mutex> lock( mDrmControllerMutex );
        checkDRMCtlrRet( getDrmController().extractDrmVersion( drmVersion ) );
        checkDRMCtlrRet( getDrmController().extractDna( dna ) );
        checkDRMCtlrRet( getDrmController().extractVlnvFile( nbOfDetectedIps, vlnvFile ) );
        checkDRMCtlrRet( getDrmController().readMailboxFileRegister( readOnlyMailboxSize, readWriteMailboxSize,
                                                                     readOnlyMailboxData, readWriteMailboxData ) );
        Debug( "Mailbox sizes: read-only={}, read-write={}", readOnlyMailboxSize, readWriteMailboxSize );
        readOnlyMailboxData.push_back( 0 );
        if ( readOnlyMailboxSize ) {
            mailboxReadOnly = std::string( (char*)readOnlyMailboxData.data() );
        }
        else
            mailboxReadOnly = std::string("");
    }

    Json::Value getMeteringHeader() {
        Json::Value json_output;
        std::string drmVersion;
        std::string dna;
        std::vector<std::string> vlnvFile;
        std::string mailboxReadOnly;

        // Fulfill application section
        if ( !mUDID.empty() )
            json_output["udid"] = mUDID;
        if ( !mBoardType.empty() )
            json_output["boardType"] = mBoardType;
        json_output["mode"] = (uint8_t) mLicenseType;
        if ( mLicenseType != eLicenseType::NODE_LOCKED )
            json_output["drm_frequency_init"] = mFrequencyInit;

        // Get information from DRM Controller
        getDesignInfo( drmVersion, dna, vlnvFile, mailboxReadOnly );

        // Fulfill DRM section
        json_output["drmlibVersion"] = DRMLIB_VERSION;
        json_output["lgdnVersion"] = drmVersion;
        json_output["dna"] = dna;
        for ( uint32_t i = 0; i < vlnvFile.size(); i++ ) {
            std::string i_str = std::to_string(i);
            json_output["vlnvFile"][i_str]["vendor"] = std::string("x") + vlnvFile[i].substr(0, 4);
            json_output["vlnvFile"][i_str]["library"] = std::string("x") + vlnvFile[i].substr(4, 4);
            json_output["vlnvFile"][i_str]["name"] = std::string("x") + vlnvFile[i].substr(8, 4);
            json_output["vlnvFile"][i_str]["version"] = std::string("x") + vlnvFile[i].substr(12, 4);
        }

        if ( !mailboxReadOnly.empty() ) {
            try {
                json_output["product"] = parseJsonString( mailboxReadOnly );
            } catch( const Exception &e ) {
                if ( e.getErrCode() == DRM_BadFormat )
                    Throw( DRM_BadFormat, "Failed to parse Read-Only Mailbox in DRM Controller: {}", e.what() );
                throw;
            }
        } else {
            Debug( "Could not find product ID information in DRM Controller Mailbox" );
        }
        return json_output;
    }

    Json::Value getMeteringStart() {
        Json::Value json_request( mHeaderJsonRequest );
        uint32_t numberOfDetectedIps;
        std::string saasChallenge;
        std::vector<std::string> meteringFile;

        Debug( "Build web request to create new session" );
        mLicenseCounter = 0;
        std::lock_guard<std::recursive_mutex> lock( mDrmControllerMutex );
        checkDRMCtlrRet( getDrmController().initialization( numberOfDetectedIps, saasChallenge, meteringFile ) );
        json_request["saasChallenge"] = saasChallenge;
        json_request["meteringFile"]  = std::accumulate( meteringFile.begin(), meteringFile.end(), std::string("") );
        json_request["request"] = "open";
        if ( mLicenseType != eLicenseType::NODE_LOCKED )
            json_request["drm_frequency"] = mFrequencyCurr;
        json_request["mode"] = (uint8_t)mLicenseType;

        return json_request;
    }

    Json::Value getMeteringWait() {
        Json::Value json_request( mHeaderJsonRequest );
        uint32_t numberOfDetectedIps;
        std::string saasChallenge;
        std::vector<std::string> meteringFile;

        Debug( "Build web request to maintain current session" );
        std::lock_guard<std::recursive_mutex> lock( mDrmControllerMutex );
        checkDRMCtlrRet( getDrmController().synchronousExtractMeteringFile( numberOfDetectedIps, saasChallenge, meteringFile ) );
        json_request["saasChallenge"] = saasChallenge;
        json_request["sessionId"] = meteringFile[0].substr( 0, 16 );
        checkSessionIDFromDRM( json_request );
        if ( mLicenseType != eLicenseType::NODE_LOCKED )
            json_request["drm_frequency"] = mFrequencyCurr;
        json_request["meteringFile"] = std::accumulate( meteringFile.begin(), meteringFile.end(), std::string("") );
        json_request["request"] = "running";
        return json_request;
    }

    Json::Value getMeteringStop() {
        Json::Value json_request( mHeaderJsonRequest );
        uint32_t numberOfDetectedIps;
        std::string saasChallenge;
        std::vector<std::string> meteringFile;

        Debug( "Build web request to stop current session" );
        std::lock_guard<std::recursive_mutex> lock( mDrmControllerMutex );
        checkDRMCtlrRet( getDrmController().endSessionAndExtractMeteringFile( numberOfDetectedIps, saasChallenge, meteringFile ) );
        json_request["saasChallenge"] = saasChallenge;
        json_request["sessionId"] = meteringFile[0].substr( 0, 16 );
        checkSessionIDFromDRM( json_request );
        if ( mLicenseType != eLicenseType::NODE_LOCKED )
            json_request["drm_frequency"] = mFrequencyCurr;
        json_request["meteringFile"]  = std::accumulate( meteringFile.begin(), meteringFile.end(), std::string("") );
        json_request["request"] = "close";
        return json_request;
    }

    bool isSessionRunning()const  {
        bool sessionRunning( false );
        std::lock_guard<std::recursive_mutex> lock( mDrmControllerMutex );
        checkDRMCtlrRet( getDrmController().writeRegistersPageRegister() );
        checkDRMCtlrRet( getDrmController().readSessionRunningStatusRegister( sessionRunning ) );
        Debug( "DRM session running state: {}", sessionRunning );
        return sessionRunning;
    }

    bool isDrmCtrlInNodelock()const  {
        bool isNodelocked( false );
        std::lock_guard<std::recursive_mutex> lock( mDrmControllerMutex );
        checkDRMCtlrRet( getDrmController().writeRegistersPageRegister() );
        checkDRMCtlrRet( getDrmController().readLicenseNodeLockStatusRegister( isNodelocked ) );
        Debug( "DRM Controller node-locked status: {}", isNodelocked );
        return isNodelocked;
    }

    bool isDrmCtrlInMetering()const  {
        bool isMetering( false );
        std::lock_guard<std::recursive_mutex> lock( mDrmControllerMutex );
        checkDRMCtlrRet( getDrmController().writeRegistersPageRegister() );
        checkDRMCtlrRet( getDrmController().readLicenseMeteringStatusRegister( isMetering ) );
        Debug( "DRM Controller metering status: {}", isMetering );
        return isMetering;
    }

    bool isReadyForNewLicense() const {
        bool ret( false );
        std::lock_guard<std::recursive_mutex> lock( mDrmControllerMutex );
        checkDRMCtlrRet( getDrmController().writeRegistersPageRegister() );
        checkDRMCtlrRet( getDrmController().readLicenseTimerInitLoadedStatusRegister( ret ) );
        Debug( "DRM readiness to receive a new license: {}", !ret );
        return !ret;
    }

    bool isLicenseActive() const {
        bool isLicenseEmpty( false );
        std::lock_guard<std::recursive_mutex> lock( mDrmControllerMutex );
        checkDRMCtlrRet( getDrmController().writeRegistersPageRegister() );
        checkDRMCtlrRet( getDrmController().readLicenseTimerCountEmptyStatusRegister( isLicenseEmpty ) );
        return !isLicenseEmpty;
    }

    Json::Value getLicense( const Json::Value& request_json, const uint32_t& timeout,
            const uint32_t& short_retry_period = 0, const uint32_t& long_retry_period = 0 ) {
        TClock::time_point deadline = TClock::now() + std::chrono::seconds( timeout );
        return getLicense( request_json, deadline, short_retry_period, long_retry_period );
    }

    Json::Value getLicense( const Json::Value& request_json, const TClock::time_point& deadline,
            const uint32_t& short_retry_period = 0, const uint32_t& long_retry_period = 0 ) {

        TClock::duration long_duration = std::chrono::seconds( long_retry_period );
        TClock::duration short_duration = std::chrono::seconds( short_retry_period );

        // Get valid OAUth2 token
        uint32_t attempt = 0;
        TClock::duration wait_duration;
        while ( 1 ) {
            try {
                getDrmWSClient().requestOAuth2token( deadline );
                break;
            } catch ( const Exception& e ) {
                if ( e.getErrCode() != DRM_WSMayRetry ) {
                    throw;
                }
                // It is retryable
                attempt ++;
                if ( TClock::now() > deadline ) {
                    // Reached timeout
                    Throw( DRM_WSError, "Timeout on Authentication request after {} attempts", attempt );
                }
                if ( short_retry_period == 0 ) {
                    // No retry
                    throw;
                }
                // Perform retry
                if ( long_retry_period == 0 ) {
                     wait_duration = short_duration;
                } else {
                    if ( ( deadline - TClock::now() ) < long_duration )
                        wait_duration = short_duration;
                    else
                        wait_duration = long_duration;
                }
                Warning( "Attempt #{} to obtain a new OAuth2 token failed with message: {}. New attempt planned in {} seconds",
                        attempt, e.what(), wait_duration.count()/1000000000 );
                // Wait a bit before retrying
                sleepOrExit( wait_duration );
            }
        }

        // Get new license
        attempt = 0;
        while ( 1 ) {
            try {
                return getDrmWSClient().requestLicense( request_json, deadline );
            } catch ( const Exception& e ) {
                if ( e.getErrCode() != DRM_WSMayRetry ) {
                    throw;
                }
                // It is retryable
                attempt ++;
                if ( TClock::now() > deadline ) {
                    // Reached timeout
                    Throw( DRM_WSError, "Timeout on License request after {} attempts", attempt );
                }
                if ( short_retry_period == 0 ) {
                    // No retry
                    throw;
                }
                // Perform retry
                if ( long_retry_period == 0 ) {
                     wait_duration = short_duration;
                } else {
                    if ( ( deadline - TClock::now() ) < long_duration )
                        wait_duration = short_duration;
                    else
                        wait_duration = long_duration;
                }
                Warning( "Attempt #{} to obtain a new License failed with message: {}. New attempt planned in {} seconds",
                        attempt, e.what(), wait_duration.count()/1000000000 );
                // Wait a bit before retrying
                sleepOrExit( wait_duration );
            }
        }
    }

    void setLicense( const Json::Value& license_json ) {
        std::lock_guard<std::recursive_mutex> lock( mDrmControllerMutex );

        Debug( "Installing next license on DRM controller" );

        std::string dna = mHeaderJsonRequest["dna"].asString();
        std::string licenseKey, licenseTimer;

        try {
            Json::Value metering_node = JVgetRequired( license_json, "metering", Json::objectValue );
            Json::Value license_node = JVgetRequired( license_json, "license", Json::objectValue );
            Json::Value dna_node = JVgetRequired( license_node, dna.c_str(), Json::objectValue );

            /// Get session ID received from web service
            if ( mSessionID.empty() ) {
                /// Save new Session ID
                mSessionID = JVgetRequired( metering_node, "sessionId", Json::stringValue ).asString();
                Debug( "Saving session ID: {}", mSessionID );
            } else {
                /// Verify Session ID
                checkSessionIDFromWS( license_json );
            }

            // Extract license and license timer from web service response
            licenseKey = JVgetRequired( dna_node, "key", Json::stringValue ).asString();
            if ( mLicenseType != eLicenseType::NODE_LOCKED ) {
                licenseTimer = JVgetRequired( dna_node, "licenseTimer", Json::stringValue ).asString();
                mLicenseDuration = JVgetRequired( metering_node, "timeoutSecond", Json::uintValue ).asUInt();
                if ( mLicenseDuration == 0 ) {
                    Warning( "'timeoutSecond' field sent by License WS must not be 0" );
                }
            }

        } catch( Exception &e ) {
            if ( e.getErrCode() != DRM_BadFormat )
                throw;
            Throw( DRM_WSRespError, "Malformed response from License Web Service: {}", e.what() );
        }

        // Activate
        bool activationDone = false;
        uint8_t activationErrorCode;
        checkDRMCtlrRet( getDrmController().activate( licenseKey, activationDone, activationErrorCode ) );
        if ( activationErrorCode ) {
            Throw( DRM_CtlrError, "Failed to activate license on DRM controller, activationErr: 0x{:x}",
                  activationErrorCode );
        }

        // Load license timer
        if ( mLicenseType != eLicenseType::NODE_LOCKED ) {
            bool licenseTimerEnabled = false;
            checkDRMCtlrRet(
                    getDrmController().loadLicenseTimerInit( licenseTimer, licenseTimerEnabled ) );
            if ( !licenseTimerEnabled ) {
                Throw( DRM_CtlrError,
                      "Failed to load license timer on DRM controller, licenseTimerEnabled: 0x{:x}",
                      licenseTimerEnabled );
            }

            Debug( "Set license #{} of session ID {} for a duration of {} seconds",
                    ++mLicenseCounter, mSessionID, mLicenseDuration );
        }

        // Check DRM Controller has switched to the right license mode
        bool is_nodelocked = isDrmCtrlInNodelock();
        bool is_metered = isDrmCtrlInMetering();
        if ( is_nodelocked && is_metered )
            Unreachable( "DRM Controller cannot be in both Node-Locked and Metering/Floating license modes" ); //LCOV_EXCL_LINE
        if ( mLicenseType != eLicenseType::NODE_LOCKED ) {
            if ( !is_metered )
                Throw( DRM_CtlrError, "DRM Controller failed to switch to Metering license mode" );
            else
                Debug( "DRM Controller is in Metering license mode" );
        } else { // mLicenseType == eLicenseType::NODE_LOCKED
            if ( !is_nodelocked )
                Throw( DRM_CtlrError, "DRM Controller failed to switch to Node-Locked license mode" );
            else
                Debug( "DRM Controller is in Node-Locked license mode" );
        }
    }

    std::string getDesignHash() {
        std::string drmVersion, dna, mailboxReadOnly;
        std::vector<std::string> vlnvFile;
        std::hash<std::string> hasher;

        getDesignInfo( drmVersion, dna, vlnvFile, mailboxReadOnly );
        std::string design = dna + drmVersion;
        for( const std::string& vlnv: vlnvFile )
            design += vlnv;
        std::string hash = fmt::format( "{:016X}", hasher( design ) );
        Debug( "Hash for HW design is {}", hash );
        return hash;
    }

    void createNodelockedLicenseRequestFile() {
        // Create hash name based on design info
        std::string designHash = getDesignHash();
        mNodeLockRequestFilePath = mNodeLockLicenseDirPath + path_sep + designHash + ".req";
        mNodeLockLicenseFilePath = mNodeLockLicenseDirPath + path_sep + designHash + ".lic";
        Debug( "Created hash name based on design info: {}", designHash );
        // Check if license request file already exists
        if ( isFile( mNodeLockRequestFilePath ) ) {
            Debug( "A license request file is already existing in license directory: {}", mNodeLockLicenseDirPath );
            return;
        }
        // Build request for node-locked license
        Json::Value request_json = getMeteringStart();
        Debug( "License request JSON:\n{}", request_json.toStyledString() );

        // Save license request to file
        saveJsonToFile( mNodeLockRequestFilePath, request_json );
        Debug( "License request file saved on: {}", mNodeLockRequestFilePath );
    }

    void installNodelockedLicense() {
        Json::Value license_json;
            std::ifstream ifs;

        Debug ( "Looking for local node-locked license file: {}", mNodeLockLicenseFilePath );

        try {
            // Try to load a local license file
            license_json = parseJsonFile( mNodeLockLicenseFilePath );
            Debug( "Parsed Node-locked License file: {}", license_json .toStyledString() );

        } catch( const Exception& e ) {
            /// No license has been found locally, request one to License WS:
            /// - Clear Session IS
            Debug( "Clearing session ID: {}", mSessionID );
            mSessionID = std::string("");
            /// - Create WS access
            mWsClient.reset( new DrmWSClient( mConfFilePath, mCredFilePath ) );
            /// - Read request file
            try {
                Json::Value request_json = parseJsonFile( mNodeLockRequestFilePath );
                Debug( "Parsed Node-locked License Request file: {}", request_json .toStyledString() );
                /// - Send request to web service and receive the new license
                TClock::time_point deadline =
                        TClock::now() + std::chrono::seconds( mWSRequestTimeout );
                license_json = getLicense( request_json, deadline, mWSRetryPeriodShort );
                /// - Save the license to file
                saveJsonToFile( mNodeLockLicenseFilePath, license_json );
                Debug( "Requested and saved new node-locked license file: {}", mNodeLockLicenseFilePath );
            } catch( const Exception& e ) {
                Throw( e.getErrCode(), "Failed to request license file: {}", e.what() );
            }
        }
        /// Install the license
        setLicense( license_json );
        Info( "Installed node-locked license successfully" );
    }

    int32_t detectDrmFrequency() {
        TClock::time_point timeStart, timeEnd;
        uint64_t counterStart, counterEnd;
        TClock::duration wait_duration = std::chrono::milliseconds( mFrequencyDetectionPeriod );
        int max_attempts = 3;

        std::lock_guard<std::recursive_mutex> lock( mDrmControllerMutex );

        Debug( "Detecting DRM frequency for {} ms", mFrequencyDetectionPeriod );

        while ( max_attempts > 0 ) {

            counterStart = getTimerCounterValue();
            // Wait until counter starts decrementing
            while (1) {
                if (getTimerCounterValue() < counterStart) {
                    counterStart = getTimerCounterValue();
                    timeStart = TClock::now();
                    break;
                }
            }

            /// Wait a fixed period of time
            sleepOrExit(wait_duration);

            counterEnd = getTimerCounterValue();
            timeEnd = TClock::now();

            if (counterEnd == 0)
                Unreachable(
                        "Frequency auto-detection failed: license timeout counter is 0"); //LCOV_EXCL_LINE
            if (counterEnd > counterStart)
                Debug("License timeout counter has been reset: taking another sample");
            else
                break;
            max_attempts--;
        }
        if ( max_attempts == 0 )
            Unreachable("Failed to estimate DRM frequency after 3 attempts"); //LCOV_EXCL_LINE

        Debug( "Start time = {} / Counter start = {}", timeStart.time_since_epoch().count(), counterStart );
        Debug( "End time = {} / Counter end = {}", timeEnd.time_since_epoch().count(), counterEnd );

        // Compute estimated DRM frequency
        TClock::duration timeSpan = timeEnd - timeStart;
        double seconds = double( timeSpan.count() ) * TClock::period::num / TClock::period::den;
        auto ticks = (uint32_t)(counterStart - counterEnd);
        auto measuredFrequency = (int32_t)(std::ceil((double)ticks / seconds / 1000000));
<<<<<<< HEAD
        Fatal( "Duration = {} s   /   ticks = {}   =>   estimated frequency = {} MHz", seconds, ticks, measuredFrequency );

        return measuredFrequency;
    }

    void checkDrmFrequency() {
        std::vector<int32_t> frequency_list;

        frequency_list.push_back( detectDrmFrequency() );
        frequency_list.push_back( detectDrmFrequency() );
        frequency_list.push_back( detectDrmFrequency() );

        std::sort( frequency_list.begin(), frequency_list.end());
        int32_t measuredFrequency = frequency_list[1];
=======
        Debug( "Duration = {} s   /   ticks = {}   =>   estimated frequency = {} MHz", seconds, ticks, measuredFrequency );
>>>>>>> 50a655f1

        // Compuate precision error compared to config file
        double precisionError = 100.0 * abs( measuredFrequency - mFrequencyCurr ) / mFrequencyCurr ; // At that point mFrequencyCurr = mFrequencyInit
        if ( precisionError >= mFrequencyDetectionThreshold ) {
            mFrequencyCurr = measuredFrequency;
            Throw( DRM_BadFrequency,
<<<<<<< HEAD
                   "Estimated DRM frequency ({} MHz) differs from the value ({} MHz) defined in the configuration file '{}' by more than {}%: From now on the considered frequency is {} MHz",
                   mFrequencyCurr, mFrequencyInit, mConfFilePath, mFrequencyDetectionThreshold, mFrequencyCurr);
        } else {
            Debug( "Estimated DRM frequency = {} MHz, config frequency = {} MHz: gap = {}%",
                   measuredFrequency, mFrequencyInit, precisionError );
=======
                    "Estimated DRM frequency ({} MHz) differs from the value ({} MHz) defined in the configuration file '{}' by more than {}%: From now on the considered frequency is {} MHz",
                    mFrequencyCurr, mFrequencyInit, mConfFilePath, mFrequencyDetectionThreshold, mFrequencyCurr);
        } else {
            Debug( "Estimated DRM frequency = {} MHz, config frequency = {} MHz: gap = {}%",
                    measuredFrequency, mFrequencyInit, precisionError );
>>>>>>> 50a655f1
        }
    }

    template< class Clock, class Duration >
    void sleepOrExit(
            const std::chrono::time_point<Clock, Duration> &timeout_time) {
        std::unique_lock<std::mutex> lock( mThreadKeepAliveMtx );
        bool isExitRequested = mThreadKeepAliveCondVar.wait_until( lock, timeout_time,
                [ this ]{ return mThreadStopRequest; } );
        if ( isExitRequested )
            Throw( DRM_Exit, "Exit requested" );
    }

    template< class Rep, class Period >
    void sleepOrExit( const std::chrono::duration<Rep, Period> &rel_time ) {
        std::unique_lock<std::mutex> lock( mThreadKeepAliveMtx );
        bool isExitRequested = mThreadKeepAliveCondVar.wait_for( lock, rel_time,
                [ this ]{ return mThreadStopRequest; } );
        if ( isExitRequested )
            Throw( DRM_Exit, "Exit requested" );
    }

    bool isStopRequested() {
        std::lock_guard<std::mutex> lock( mThreadKeepAliveMtx );
        return mThreadStopRequest;
    }

    uint32_t getCurrentLicenseTimeLeft() {
        uint64_t counterCurr = getTimerCounterValue();
        return (uint32_t)std::ceil( (double)counterCurr / mFrequencyCurr / 1000000 );
    }

    void startLicenseContinuityThread() {

        if ( mThreadKeepAlive.valid() ) {
            Warning( "Thread already started" );
            return;
        }

        Debug( "Starting background thread which maintains licensing" );

        mThreadKeepAlive = std::async( std::launch::async, [ this ]() {
            try {
                /// Detecting DRM controller frequency
                checkDrmFrequency();

                /// Starting license request loop
                while( 1 ) {

                    // Check DRM licensing queue
                    if ( !isReadyForNewLicense() ) {
                        // DRM licensing queue is full, wait until current license expires
                        uint32_t licenseTimeLeft = getCurrentLicenseTimeLeft();
                        TClock::duration wait_duration = std::chrono::seconds( licenseTimeLeft + 1 );
                        Debug( "Sleeping for {} seconds before checking DRM Controller readiness for a new license",
                                licenseTimeLeft );
                        sleepOrExit( wait_duration );

                    } else {
                        if ( isStopRequested() )
                            return;

                        Debug( "Requesting a new license now" );

                        Json::Value request_json = getMeteringWait();
                        Json::Value license_json;

                        /// Retry Web Service request loop
                        TClock::time_point polling_deadline = TClock::now()
                                + std::chrono::seconds( mLicenseDuration );

                        /// Attempt to get the next license
                        license_json = getLicense( request_json, polling_deadline,
                                mWSRetryPeriodShort, mWSRetryPeriodLong );

                        /// New license has been received: now send it to the DRM Controller
                        setLicense( license_json );
                    }
                }
            } catch( const Exception& e ) {
                if ( e.getErrCode() != DRM_Exit ) {
                    Error( e.what() );
                    f_asynch_error( std::string( e.what() ) );
                }
            } catch( const std::exception& e ) {
                Error( e.what() );
                f_asynch_error( std::string( e.what() ) );
            }
        });
    }

    void stopThread() {
        if ( !mThreadKeepAlive.valid() ) {
            Debug( "Background thread was not running" );
            return;
        }
        {
            std::lock_guard<std::mutex> lock( mThreadKeepAliveMtx );
            Debug( "Stop flag of thread is set" );
            mThreadStopRequest = true;
        }
        mThreadKeepAliveCondVar.notify_all();
        mThreadKeepAlive.get();
        Debug( "Background thread stopped" );
        {
            std::lock_guard<std::mutex> lock( mThreadKeepAliveMtx );
            Debug( "Stop flag of thread is reset" );
            mThreadStopRequest = false;
        }
    }

    void startSession() {
        Info( "Starting a new metering session..." );

        // Build start request message for new license
        Json::Value request_json = getMeteringStart();

        // Send request and receive new license
        Json::Value license_json = getLicense( request_json, mWSRequestTimeout, mWSRetryPeriodShort );
        setLicense( license_json );

        startLicenseContinuityThread();
    }

    void resumeSession() {
        Info( "Resuming DRM session..." );

        if ( isReadyForNewLicense() ) {

            // Create JSON license request
            Json::Value request_json = getMeteringWait();

            // Send license request to web service
            Json::Value license_json = getLicense( request_json, mWSRequestTimeout, mWSRetryPeriodShort );

            // Install license on DRM controller
            setLicense( license_json );
        }
        startLicenseContinuityThread();
    }

    void stopSession() {
        Info( "Stopping DRM session..." );

        // Stop background thread
        stopThread();

        // Get and send metering data to web service
        Json::Value request_json = getMeteringStop();

        // Send last metering information
        Json::Value license_json = getLicense( request_json, mWSRequestTimeout, mWSRetryPeriodShort );
        checkSessionIDFromWS( license_json );
        Info( "Session ID {} stopped and last metering data uploaded", mSessionID );

        /// Clear Session IS
        Debug( "Clearing session ID: {}", mSessionID );
        mSessionID = std::string("");
    }

    void pauseSession() {
        Info( "Pausing DRM session..." );
        stopThread();
        mSecurityStop = false;
    }

    ParameterKey findParameterKey( const std::string& key_string ) const {
        for ( auto const& it : mParameterKeyMap ) {
            if ( key_string == it.second ) {
                return it.first;
            }
        }
        Throw( DRM_BadArg, "Cannot find parameter: {}", key_string );
    }

    std::string findParameterString( const ParameterKey key_id ) const {
        std::map<ParameterKey, std::string>::const_iterator it;
        it = mParameterKeyMap.find( key_id );
        if ( it == mParameterKeyMap.end() )
            Throw( DRM_BadArg, "Cannot find parameter with ID: {}", key_id );
        return it->second;
    }

    Json::Value list_parameter_key() const {
        Json::Value node;
        for( int i=0; i<ParameterKey::ParameterKeyCount; i++ ) {
            ParameterKey e = static_cast<ParameterKey>( i );
            std::string keyStr = findParameterString( e );
            node.append( keyStr );
        }
        return node;
    }

    Json::Value dump_parameter_key() const {
        Json::Value node;
        for( int i=0; i<ParameterKey::dump_all; i++ ) {
            ParameterKey e = static_cast<ParameterKey>( i );
            std::string keyStr = findParameterString( e );
            node[ keyStr ] = Json::nullValue;
        }
        get( node );
        return node;
    }


public:
    Impl( const std::string& conf_file_path,
          const std::string& cred_file_path,
          ReadRegisterCallback f_user_read_register,
          WriteRegisterCallback f_user_write_register,
          AsynchErrorCallback f_user_asynch_error )
        : Impl( conf_file_path, cred_file_path )
    {
        if ( !f_user_read_register )
            Throw( DRM_BadArg, "Read register callback function must not be NULL" );
        if ( !f_user_write_register )
            Throw( DRM_BadArg, "Write register callback function must not be NULL" );
        if ( !f_user_asynch_error )
            Throw( DRM_BadArg, "Asynchronous error callback function must not be NULL" );
        f_read_register = f_user_read_register;
        f_write_register = f_user_write_register;
        f_asynch_error = f_user_asynch_error;
        initDrmInterface();
    }

    ~Impl() {
        if ( mSecurityStop ) {
            if ( isSessionRunning() ) {
                Debug( "Security stop triggered: stopping current session" );
                stopSession();
            }
        }
        stopThread();
        unlockDrmToInstance();
        uninitLog();
    }

    // Non copyable non movable as we create closure with "this"
    Impl( const Impl& ) = delete;
    Impl( Impl&& ) = delete;

    void activate( const bool& resume_session_request = false ) {
        TRY
            Debug( "Calling 'activate' with 'resume_session_request'={}", resume_session_request );

            bool isRunning = isSessionRunning();

            if ( mLicenseType == eLicenseType::NODE_LOCKED ) {
                // Install the node-locked license
                installNodelockedLicense();
                return;
            }
            if ( isDrmCtrlInNodelock() ) {
                Throw( DRM_BadUsage, "DRM Controller is locked in Node-Locked licensing mode: "
                                    "To use other modes you must reprogram the FPGA device." );
            }
            mSecurityStop = true;
            if ( isRunning && resume_session_request ) {
                resumeSession();
            } else {
                if ( isRunning && !resume_session_request ) {
                    Debug( "Session is already running but resume flag is {}: stopping this pending session",
                            resume_session_request );
                    try {
                        stopSession();
                    } catch( const Exception &e ) {
                        Debug( "Failed to stop pending session: {}", e.what() );
                    }
                }
                startSession();
            }
        CATCH_AND_THROW
    }

    void deactivate( const bool& pause_session_request = false ) {
        TRY
            Debug( "Calling 'deactivate' with 'pause_session_request'={}", pause_session_request );

            if ( mLicenseType == eLicenseType::NODE_LOCKED ) {
                return;
            }
            if ( !isSessionRunning() ) {
                Debug( "No session is currently running" );
                return;
            }
            if ( pause_session_request )
                pauseSession();
            else
                stopSession();
        CATCH_AND_THROW
    }

    void get( Json::Value& json_value ) const {
        TRY
            for( const std::string& key_str : json_value.getMemberNames() ) {
                const ParameterKey key_id = findParameterKey( key_str );
                Debug2( "Getting parameter '{}'", key_str );
                switch( key_id ) {
                    case ParameterKey::log_verbosity: {
                        int logVerbosity = static_cast<int>( sLogConsoleVerbosity );
                        json_value[key_str] = logVerbosity;
                        Debug( "Get value of parameter '{}' (ID={}): {}", key_str, key_id,
                                logVerbosity );
                        break;
                    }
                    case ParameterKey::log_format: {
                        json_value[key_str] = sLogConsoleFormat;
                        Debug( "Get value of parameter '{}' (ID={}): {}", key_str, key_id,
                                sLogConsoleFormat );
                        break;
                    }
                    case ParameterKey::log_file_verbosity: {
                        int logVerbosity = static_cast<int>( sLogFileVerbosity );
                        json_value[key_str] = logVerbosity;
                        Debug( "Get value of parameter '{}' (ID={}): {}", key_str, key_id,
                                logVerbosity );
                        break;
                    }
                    case ParameterKey::log_file_format: {
                        json_value[key_str] = sLogFileFormat;
                        Debug( "Get value of parameter '{}' (ID={}): {}", key_str, key_id,
                                sLogFileFormat );
                        break;
                    }
                    case ParameterKey::log_file_path: {
                        json_value[key_str] = sLogFilePath;
                        Debug( "Get value of parameter '{}' (ID={}): {}", key_str, key_id,
                                sLogFilePath );
                        break;
                    }
                    case ParameterKey::log_file_type: {
                        json_value[key_str] = (int)sLogFileType;
                        Debug( "Get value of parameter '{}' (ID={}): {}", key_str, key_id,
                               (int)sLogFileType );
                        break;
                    }
                    case ParameterKey::log_file_rotating_num: {
                        json_value[key_str] = (int)sLogFileRotatingNum;
                        Debug( "Get value of parameter '{}' (ID={}): {}", key_str, key_id,
                               sLogFileRotatingNum );
                        break;
                    }
                    case ParameterKey::log_file_rotating_size: {
                        json_value[key_str] = (int)sLogFileRotatingSize;
                        Debug( "Get value of parameter '{}' (ID={}): {}", key_str, key_id,
                               sLogFileRotatingSize );
                        break;
                    }
                    case ParameterKey::log_service_verbosity: {
                        int logVerbosity = static_cast<int>( sLogServiceVerbosity );
                        json_value[key_str] = logVerbosity;
                        Debug( "Get value of parameter '{}' (ID={}): {}", key_str, key_id,
                               logVerbosity );
                        break;
                    }
                    case ParameterKey::log_service_format: {
                        json_value[key_str] = sLogServiceFormat;
                        Debug( "Get value of parameter '{}' (ID={}): {}", key_str, key_id,
                               sLogServiceFormat );
                        break;
                    }
                    case ParameterKey::log_service_path: {
                        json_value[key_str] = sLogServicePath;
                        Debug( "Get value of parameter '{}' (ID={}): {}", key_str, key_id,
                               sLogServicePath );
                        break;
                    }
                    case ParameterKey::log_service_type: {
                        json_value[key_str] = (int)sLogServiceType;
                        Debug( "Get value of parameter '{}' (ID={}): {}", key_str, key_id,
                               (int)sLogServiceType );
                        break;
                    }
                    case ParameterKey::log_service_rotating_num: {
                        json_value[key_str] = (int)sLogServiceRotatingNum;
                        Debug( "Get value of parameter '{}' (ID={}): {}", key_str, key_id,
                               sLogServiceRotatingNum );
                        break;
                    }
                    case ParameterKey::log_service_rotating_size: {
                        json_value[key_str] = (int)sLogServiceRotatingSize;
                        Debug( "Get value of parameter '{}' (ID={}): {}", key_str, key_id,
                               sLogServiceRotatingSize );
                        break;
                    }
                    case ParameterKey::license_type: {
                        auto it = LicenseTypeStringMap.find( mLicenseType );
                        if ( it == LicenseTypeStringMap.end() )
                            Unreachable( "License_type '", (uint32_t)mLicenseType,
                                    "' is missing in LicenseTypeStringMap" ); //LCOV_EXCL_LINE
                        std::string license_type_str = it->second;
                        json_value[key_str] = license_type_str;
                        Debug( "Get value of parameter '{}' (ID={}): {}", key_str, key_id,
                                license_type_str );
                        break;
                    }
                    case ParameterKey::license_duration: {
                        json_value[key_str] = mLicenseDuration;
                        Debug( "Get value of parameter '{}' (ID={}): {}", key_str, key_id,
                                mLicenseDuration );
                        break;
                    }
                    case ParameterKey::num_activators: {
                        uint32_t nbActivators = 0;
                        getNumActivator( nbActivators );
                        json_value[key_str] = nbActivators;
                        Debug( "Get value of parameter '{}' (ID={}): {}", key_str, key_id,
                                nbActivators );
                        break;
                    }
                    case ParameterKey::session_id: {
                        json_value[key_str] = mSessionID;
                        Debug( "Get value of parameter '{}' (ID={}): {}", key_str, key_id,
                                mSessionID );
                        break;
                    }
                    case ParameterKey::session_status: {
                        bool status = isSessionRunning();
                        json_value[key_str] = status;
                        Debug( "Get value of parameter '{}' (ID={}): {}", key_str, key_id,
                               status );
                        break;
                    }
                    case ParameterKey::license_status: {
                        bool status = isLicenseActive();
                        json_value[key_str] = status;
                        Debug( "Get value of parameter '{}' (ID={}): {}", key_str, key_id,
                               status );
                        break;
                    }
                    case ParameterKey::metered_data: {
#if ((JSONCPP_VERSION_MAJOR ) >= 1 and ((JSONCPP_VERSION_MINOR) > 7 or ((JSONCPP_VERSION_MINOR) == 7 and JSONCPP_VERSION_PATCH >= 5)))
                        uint64_t metered_data = 0;
#else
                        // No "int64_t" support with JsonCpp < 1.7.5
                        unsigned long long metered_data = 0;
#endif
                        metered_data = getMeteringData();
                        json_value[key_str] = metered_data;
                        Debug( "Get value of parameter '{}' (ID={}): {}", key_str, key_id,
                               metered_data );
                        break;
                    }
                    case ParameterKey::nodelocked_request_file: {
                        if ( mLicenseType != eLicenseType::NODE_LOCKED ) {
                            json_value[key_str] = std::string("Not applicable");
                            Warning( "Parameter only available with Node-Locked licensing" );
                        } else {
                            json_value[key_str] = mNodeLockRequestFilePath;
                            Debug( "Get value of parameter '{}' (ID={}): Node-locked license request file is saved in {}",
                                    key_str, key_id, mNodeLockRequestFilePath );
                        }
                        break;
                    }
                    case ParameterKey::page_ctrlreg:
                    case ParameterKey::page_vlnvfile:
                    case ParameterKey::page_licfile:
                    case ParameterKey::page_tracefile:
                    case ParameterKey::page_meteringfile:
                    case ParameterKey::page_mailbox: {
                        std::string str = getDrmPage( key_id - ParameterKey::page_ctrlreg );
                        json_value[key_str] = str;
                        Debug( "Get value of parameter '{}' (ID={})", key_str, key_id );
                        Info( str );
                        break;
                    }
                    case ParameterKey::hw_report: {
                        std::string str = getDrmReport();
                        json_value[key_str] = str;
                        Debug( "Get value of parameter '{}' (ID={})", key_str, key_id );
                        Info( "Print HW report:\n{}", str );
                        break;
                    }
                    case ParameterKey::drm_frequency: {
                        json_value[key_str] = mFrequencyCurr;
                        Debug( "Get value of parameter '{}' (ID={}): {}", key_str, key_id,
                               mFrequencyCurr );
                        break;
                    }
                    case ParameterKey::drm_license_type: {
                        eLicenseType lic_type;
                        bool is_nodelock = isDrmCtrlInNodelock();
                        bool is_metering = isDrmCtrlInMetering();
                        if ( is_metering )
                            lic_type = eLicenseType::METERED;
                        else if ( is_nodelock )
                            lic_type = eLicenseType::NODE_LOCKED;
                        else
                            lic_type = eLicenseType::NONE;
                        auto it = LicenseTypeStringMap.find( lic_type );
                        std::string status = it->second;
                        json_value[key_str] = status;
                        Debug( "Get value of parameter '{}' (ID={}): {}", key_str, key_id,
                               status );
                        break;
                    }
                    case ParameterKey::frequency_detection_threshold: {
                        json_value[key_str] = mFrequencyDetectionThreshold;
                        Debug( "Get value of parameter '{}' (ID={}): {}", key_str, key_id,
                               mFrequencyDetectionThreshold );
                        break;
                    }
                    case ParameterKey::frequency_detection_period: {
                        json_value[key_str] = mFrequencyDetectionPeriod;
                        Debug( "Get value of parameter '{}' (ID={}): {}", key_str, key_id,
                               mFrequencyDetectionPeriod );
                        break;
                    }
                    case ParameterKey::product_info: {
                        json_value[key_str] = mHeaderJsonRequest["product"];
                        Debug( "Get value of parameter '{}' (ID={}): {}", key_str, key_id,
                               mHeaderJsonRequest["product"].toStyledString() );
                        break;
                    }
                    case ParameterKey::token_string: {
                        std::string token_string = getDrmWSClient().getTokenString();
                        json_value[key_str] = token_string;
                        Debug( "Get value of parameter '{}' (ID={}): {}", key_str, key_id,
                               token_string );
                        break;
                    }
                    case ParameterKey::token_validity: {
                        uint32_t validity = getDrmWSClient().getTokenValidity();
                        json_value[key_str] = validity ;
                        Debug( "Get value of parameter '{}' (ID={}): {}", key_str, key_id,
                               validity  );
                        break;
                    }
                    case ParameterKey::token_time_left: {
                        uint32_t time_left = getDrmWSClient().getTokenTimeLeft();
                        json_value[key_str] = time_left;
                        Debug( "Get value of parameter '{}' (ID={}): {}", key_str, key_id,
                               time_left );
                        break;
                    }
                    case ParameterKey::mailbox_size: {
                        uint32_t mbSize = getMailboxSize() - (uint32_t)eMailboxOffset::MB_USER;
                        json_value[key_str] = mbSize;
                        Debug( "Get value of parameter '{}' (ID={}): {}", key_str, key_id,
                               mbSize );
                        break;
                    }
                    case ParameterKey::mailbox_data: {
                        uint32_t mbSize = getMailboxSize() - (uint32_t)eMailboxOffset::MB_USER;
                        std::vector<uint32_t> data_array = readMailbox( eMailboxOffset::MB_USER, mbSize );
                        for( const auto& val: data_array )
                            json_value[key_str].append( val );
                        Debug( "Get value of parameter '{}' (ID={}): {}", key_str, key_id,
                               json_value[key_str].toStyledString() );
                        break;
                    }
                    case ParameterKey::ws_retry_period_long: {
                        json_value[key_str] = mWSRetryPeriodLong;
                        Debug( "Get value of parameter '", key_str,
                                "' (ID=", key_id, "): ", mWSRetryPeriodLong );
                        break;
                    }
                    case ParameterKey::ws_retry_period_short: {
                        json_value[key_str] = mWSRetryPeriodShort;
                        Debug( "Get value of parameter '{}' (ID={}): {}", key_str, key_id,
                               mWSRetryPeriodShort );
                        break;
                    }
                    case ParameterKey::ws_request_timeout: {
                        json_value[key_str] = mWSRequestTimeout ;
                        Debug( "Get value of parameter '{}' (ID={}): {}", key_str, key_id,
                               mWSRequestTimeout  );
                        break;
                    }
                    case ParameterKey::log_message_level: {
                        int msgLevel = static_cast<int>( mDebugMessageLevel );
                        json_value[key_str] = msgLevel;
                        Debug( "Get value of parameter '{}' (ID={}): {}", key_str, key_id,
                               msgLevel );
                        break;
                    }
                    case ParameterKey::custom_field: {
                        uint32_t customField = readMailbox( eMailboxOffset::MB_CUSTOM_FIELD );
                        json_value[key_str] = customField;
                        Debug( "Get value of parameter '{}' (ID={}): {}", key_str, key_id,
                               customField );
                        break;
                    }
                    case ParameterKey ::list_all: {
                        Json::Value list = list_parameter_key();
                        json_value[key_str] = list;
                        Debug( "Get value of parameter '{}' (ID={}): {}", key_str, key_id,
                               list.toStyledString() );
                        break;
                    }
                    case ParameterKey::dump_all: {
                        Json::Value list = dump_parameter_key();
                        json_value[key_str] = list;
                        Debug( "Get value of parameter '{}' (ID={}): {}", key_str, key_id,
                               list.toStyledString() );
                        break;
                    }
                    case ParameterKey::ParameterKeyCount: {
                        uint32_t count = static_cast<int>( ParameterKeyCount );
                        json_value[key_str] = count;
                        Debug( "Get value of parameter '{}' (ID={}): {}", key_str, key_id,
                               count );
                        break;
                    }
                    default: {
                        Throw( DRM_BadArg, "Parameter '{}' cannot be read", key_str );
                        break;
                    }
                }
            }
        CATCH_AND_THROW
    }

    void get( std::string& json_string ) const {
        TRY
            Debug2( "Calling 'get' with in/out string: {}", json_string );
            Json::Value root = parseJsonString( json_string );
            get( root );
            json_string = root.toStyledString();
        CATCH_AND_THROW
    }

    template<typename T> T get( const ParameterKey /*key_id*/ ) const {
        Unreachable( "Default template for get function" ); //LCOV_EXCL_LINE
    }

    void set( const Json::Value& json_value ) {
        TRY
            for( Json::ValueConstIterator it = json_value.begin() ; it != json_value.end() ; it++ ) {
                std::string key_str = it.key().asString();
                const ParameterKey key_id = findParameterKey( key_str );
                switch( key_id ) {
                    case ParameterKey::log_verbosity: {
                        int verbosityInt = (*it).asInt();
                        sLogConsoleVerbosity = static_cast<spdlog::level::level_enum>( verbosityInt );
                        sLogger->sinks()[0]->set_level( sLogConsoleVerbosity );
                        if ( sLogConsoleVerbosity < sLogger->level() )
                            sLogger->set_level( sLogConsoleVerbosity );
                        Debug( "Set parameter '{}' (ID={}) to value: {}", key_str, key_id,
                                verbosityInt );
                        break;
                    }
                    case ParameterKey::log_format: {
                        std::string logFormat = (*it).asString();
                        sLogger->sinks()[0]->set_pattern( logFormat );
                        sLogConsoleFormat = logFormat;
                        Debug( "Set parameter '{}' (ID={}) to value: {}", key_str, key_id,
                                sLogConsoleFormat );
                        break;
                    }
                    case ParameterKey::log_file_verbosity: {
                        int verbosityInt = (*it).asInt();
                        sLogFileVerbosity = static_cast<spdlog::level::level_enum>( verbosityInt );
                        sLogger->sinks()[1]->set_level( sLogFileVerbosity );
                        if ( sLogFileVerbosity < sLogger->level() )
                            sLogger->set_level( sLogFileVerbosity );
                        Debug( "Set parameter '{}' (ID={}) to value: {}", key_str, key_id,
                               verbosityInt);
                        break;
                    }
                    case ParameterKey::log_file_format: {
                        sLogFileFormat = (*it).asString();
                        if ( sLogger->sinks().size() > 1 ) {
                            sLogger->sinks()[1]->set_pattern( sLogFileFormat );
                        }
                        Debug( "Set parameter '{}' (ID={}) to value: {}", key_str, key_id,
                               sLogFileFormat );
                        break;
                    }
                    case ParameterKey::log_service_verbosity: {
                        int verbosityInt = (*it).asInt();
                        sLogServiceVerbosity = static_cast<spdlog::level::level_enum>( verbosityInt );
                        if ( sLogger->sinks().size() == 3 ) {
                            sLogger->sinks()[2]->set_level( sLogServiceVerbosity );
                            if ( sLogServiceVerbosity < sLogger->level() )
                                sLogger->set_level( sLogServiceVerbosity );
                        }
                        Debug( "Set parameter '{}' (ID={}) to value: {}", key_str, key_id, verbosityInt );
                        break;
                    }
                    case ParameterKey::log_service_format: {
                        sLogServiceFormat = (*it).asString();
                        if ( sLogger->sinks().size() == 3 ) {
                            sLogger->sinks()[2]->set_pattern( sLogServiceFormat );
                        }
                        Debug( "Set parameter '{}' (ID={}) to value: {}", key_str, key_id,
                               sLogServiceFormat );
                        break;
                    }
                    case ParameterKey::log_service_path: {
                        if ( sLogger->sinks().size() < 3 ) {
                            sLogServicePath = (*it).asString();
                            Debug( "Set parameter '{}' (ID={}) to value: {}", key_str, key_id,
                                   sLogServicePath );
                        } else {
                            Warning( "A service logging is already in use: cannot change its settings" );
                        }
                        break;
                    }
                    case ParameterKey::log_service_type: {
                        if ( sLogger->sinks().size() < 3 ) {
                            int logType = (*it).asInt();
                            sLogServiceType = static_cast<eLogFileType>( logType  );
                            Debug( "Set parameter '{}' (ID={}) to value: {}", key_str, key_id,
                                   (int)sLogServiceType );
                        } else {
                            Warning( "A service logging is already in use" );
                        }
                        break;
                    }
                    case ParameterKey::log_service_rotating_size: {
                        if ( sLogger->sinks().size() < 3 ) {
                            sLogServiceRotatingSize = (*it).asUInt();
                            Debug( "Set parameter '{}' (ID={}) to value: {}", key_str, key_id,
                                   sLogServiceRotatingSize );
                        } else {
                            Warning( "A service logging is already in use" );
                        }
                        break;
                    }
                    case ParameterKey::log_service_rotating_num: {
                        if ( sLogger->sinks().size() < 3 ) {
                            sLogServiceRotatingNum = (*it).asUInt();
                            Debug( "Set parameter '{}' (ID={}) to value: {}", key_str, key_id,
                                   sLogServiceRotatingNum );
                        } else {
                            Warning( "A service logging is already in use" );
                        }
                        break;
                    }
                    case ParameterKey::log_service_create: {
                        if ( sLogger->sinks().size() < 3 ) {
                            std::string dummy = (*it).asString();
                            createFileLog( sLogServicePath, sLogServiceType, sLogServiceVerbosity,
                                    sLogServiceFormat, sLogServiceRotatingSize, sLogServiceRotatingNum );
                            Debug( "Set parameter '{}' (ID={}) to value: {}", key_str, key_id,
                                   dummy );
                        } else {
                            Warning( "A service logging is already in use" );
                        }
                        break;
                    }

                    case ParameterKey::frequency_detection_threshold: {
                        mFrequencyDetectionThreshold = (*it).asDouble();
                        Debug( "Set parameter '{}' (ID={}) to value: {}", key_str, key_id,
                               mFrequencyDetectionThreshold );
                        break;
                    }
                    case ParameterKey::frequency_detection_period: {
                        mFrequencyDetectionPeriod = (*it).asUInt();
                        Debug( "Set parameter '{}' (ID={}) to value: {}", key_str, key_id,
                               mFrequencyDetectionPeriod );
                        break;
                    }
                    case ParameterKey::custom_field: {
                        uint32_t customField = (*it).asUInt();
                        writeMailbox( eMailboxOffset::MB_CUSTOM_FIELD, customField );
                        Debug( "Set parameter '{}' (ID={}) to value: {}", key_str, key_id,
                               customField );
                        break;
                    }
                    case ParameterKey::mailbox_data: {
                        if ( !(*it).isArray() )
                            Throw( DRM_BadArg, "Value must be an array of integers" );
                        std::vector<uint32_t> data_array;
                        for( Json::ValueConstIterator itr = (*it).begin(); itr != (*it).end(); itr++ )
                            data_array.push_back( (*itr).asUInt() );
                        writeMailbox( eMailboxOffset::MB_USER, data_array );
                        Debug( "Set parameter '{}' (ID={}) to value: {}", key_str, key_id,
                               (*it).toStyledString());
                        break;
                    }
                    case ParameterKey::ws_retry_period_long: {
                        uint32_t retry_period = (*it).asUInt();
                        if ( retry_period <= mWSRetryPeriodShort )
                            Throw( DRM_BadArg,
                                    "ws_retry_period_long ({}) must be greater than ws_retry_period_short ({})",
                                    retry_period, mWSRetryPeriodShort );
                        mWSRetryPeriodLong = retry_period;
                        Debug( "Set parameter '{}' (ID={}) to value: {}", key_str, key_id,
                               mWSRetryPeriodLong );
                        break;
                    }
                    case ParameterKey::ws_retry_period_short: {
                        uint32_t retry_period = (*it).asUInt();
                        if ( mWSRetryPeriodLong <= retry_period )
                            Throw( DRM_BadArg,
                                    "ws_retry_period_long ({}) must be greater than ws_retry_period_short ({})",
                                    mWSRetryPeriodLong, retry_period );
                        mWSRetryPeriodShort = retry_period;
                        Debug( "Set parameter '{}' (ID={}) to value: {}", key_str, key_id,
                               mWSRetryPeriodShort );
                        break;
                    }
                    case ParameterKey::ws_request_timeout: {
                        mWSRequestTimeout  = (*it).asUInt();
                        Debug( "Set parameter '{}' (ID={}) to value: {}", key_str, key_id,
                               mWSRequestTimeout  );
                        if ( mWSRequestTimeout == 0 )
                            Throw( DRM_BadArg, "ws_request_timeout must not be 0");
                        break;
                    }
                    case ParameterKey::trigger_async_callback: {
                        std::string custom_msg = (*it).asString();
                        Exception e( DRM_Debug, custom_msg );
                        f_asynch_error( e.what() );
                        Debug( "Set parameter '{}' (ID={}) to value: {}", key_str, key_id,
                               custom_msg );
                        break;
                    }
                    case ParameterKey::bad_product_id: {
                        Debug( "Set parameter '{}' (ID={}) to random value", key_str, key_id );
                        mHeaderJsonRequest["product"]["name"] = "BAD_NAME_JUST_FOR_TEST";
                        break;
                    }
                    case ParameterKey::bad_oauth2_token: {
                        Debug( "Set parameter '{}' (ID={}) to random value", key_str, key_id );
                        getDrmWSClient().setOAuth2token( "BAD_TOKEN" );
                        break;
                    }
                    case ParameterKey::log_message_level: {
                        int message_level = (*it).asInt();
                        if ( ( message_level < spdlog::level::trace)
                          || ( message_level > spdlog::level::off) )
                            Throw( DRM_BadArg, "log_message_level ({}) is out of range [{:d}:{:d}]",
                                    message_level, (int)spdlog::level::trace, (int)spdlog::level::off );
                        mDebugMessageLevel = static_cast<spdlog::level::level_enum>( message_level );
                        Debug( "Set parameter '{}' (ID={}) to value {}", key_str, key_id,
                                message_level );
                        break;
                    }
                    case ParameterKey::log_message: {
                        std::string custom_msg = (*it).asString();
                        SPDLOG_LOGGER_CALL( sLogger, (spdlog::level::level_enum)mDebugMessageLevel, custom_msg);
                        break;
                    }
                    default:
                        Throw( DRM_BadArg, "Parameter '{}' cannot be overwritten", key_str );
                }
            }
        CATCH_AND_THROW
    }

    void set( const std::string& json_string ) {
        TRY
            Debug2( "Calling 'set' with in/out string: {}", json_string );
            Json::Value root = parseJsonString( json_string );
            set( root );
        CATCH_AND_THROW
    }

    template<typename T> void set( const ParameterKey /*key_id*/, const T& /*value*/ ) {}

};

/*************************************/
// DrmManager::Impl class definition
/*************************************/

#define IMPL_GET_BODY \
    Json::Value json_value; \
    std::string key_str = findParameterString( key_id ); \
    json_value[key_str] = Json::nullValue; \
    get( json_value );

template<> std::string DrmManager::Impl::get( const ParameterKey key_id ) const {
    IMPL_GET_BODY
    if ( json_value[key_str].isString() )
        return json_value[key_str].asString();
    return json_value[key_str].toStyledString();
}

template<> bool DrmManager::Impl::get( const ParameterKey key_id ) const {
    IMPL_GET_BODY
    return json_value[key_str].asBool();
}

template<> int32_t DrmManager::Impl::get( const ParameterKey key_id ) const {
    IMPL_GET_BODY
    return json_value[key_str].asInt();
}

template<> uint32_t DrmManager::Impl::get( const ParameterKey key_id ) const {
    IMPL_GET_BODY
    return json_value[key_str].asUInt();
}

template<> int64_t DrmManager::Impl::get( const ParameterKey key_id ) const {
    IMPL_GET_BODY
    return json_value[key_str].asInt64();
}

template<> uint64_t DrmManager::Impl::get( const ParameterKey key_id ) const {
    IMPL_GET_BODY
    return json_value[key_str].asUInt64();
}

template<> float DrmManager::Impl::get( const ParameterKey key_id ) const {
    IMPL_GET_BODY
    return json_value[key_str].asFloat();
}

template<> double DrmManager::Impl::get( const ParameterKey key_id ) const {
    IMPL_GET_BODY
    return json_value[key_str].asDouble();
}

#define IMPL_SET_BODY \
    Json::Value json_value; \
    std::string key_str = findParameterString( key_id ); \
    json_value[key_str] = value; \
    set( json_value );


template<> void DrmManager::Impl::set( const ParameterKey key_id, const std::string& value ) {
    IMPL_SET_BODY
}

template<> void DrmManager::Impl::set( const ParameterKey key_id, const bool& value ) {
    IMPL_SET_BODY
}

template<> void DrmManager::Impl::set( const ParameterKey key_id, const int32_t& value ) {
    IMPL_SET_BODY
}

template<> void DrmManager::Impl::set( const ParameterKey key_id, const uint32_t& value ) {
    IMPL_SET_BODY
}

template<> void DrmManager::Impl::set( const ParameterKey key_id, const int64_t& value ) {
    Json::Value json_value;
    std::string key_str = findParameterString( key_id );
    json_value[key_str] = Json::Int64( value );
    set( json_value );
}

template<> void DrmManager::Impl::set( const ParameterKey key_id, const uint64_t& value ) {
    Json::Value json_value;
    std::string key_str = findParameterString( key_id );
    json_value[key_str] = Json::UInt64( value );
    set( json_value );
}

template<> void DrmManager::Impl::set( const ParameterKey key_id, const float& value ) {
    IMPL_SET_BODY
}

template<> void DrmManager::Impl::set( const ParameterKey key_id, const double& value ) {
    IMPL_SET_BODY
}


/*************************************/
// DrmManager class definition
/*************************************/

DrmManager::DrmManager( const std::string& conf_file_path,
                    const std::string& cred_file_path,
                    ReadRegisterCallback read_register,
                    WriteRegisterCallback write_register,
                    AsynchErrorCallback async_error )
    : pImpl( new Impl( conf_file_path, cred_file_path, read_register, write_register, async_error ) ) {
}

DrmManager::~DrmManager() {
    delete pImpl;
    pImpl = nullptr;
}


void DrmManager::activate( const bool& resume_session ) {
    pImpl->activate( resume_session );
}

void DrmManager::deactivate( const bool& pause_session ) {
    pImpl->deactivate( pause_session );
}

void DrmManager::get( Json::Value& json_value ) const {
    pImpl->get( json_value );
}

void DrmManager::get( std::string& json_string ) const {
    pImpl->get( json_string );
}

template<typename T> T DrmManager::get( const ParameterKey key ) const {
    return pImpl->get<T>( key );
}

template<> std::string DrmManager::get( const ParameterKey key ) const { return pImpl->get<std::string>( key ); }
template<> bool DrmManager::get( const ParameterKey key ) const { return pImpl->get<bool>( key ); }
template<> int32_t DrmManager::get( const ParameterKey key ) const { return pImpl->get<int32_t>( key ); }
template<> uint32_t DrmManager::get( const ParameterKey key ) const { return pImpl->get<uint32_t>( key ); }
template<> int64_t DrmManager::get( const ParameterKey key ) const { return pImpl->get<int64_t>( key ); }
template<> uint64_t DrmManager::get( const ParameterKey key ) const { return pImpl->get<uint64_t>( key ); }
template<> float DrmManager::get( const ParameterKey key ) const { return pImpl->get<float>( key ); }
template<> double DrmManager::get( const ParameterKey key ) const { return pImpl->get<double>( key ); }

void DrmManager::set( const std::string& json_string ) {
    pImpl->set( json_string );
}

void DrmManager::set( const Json::Value& json_value ) {
    pImpl->set( json_value );
}

template<typename T>
void DrmManager::set( const ParameterKey key, const T& value ) {
    pImpl->set<T>( key, value );
}

template<> void DrmManager::set( const ParameterKey key, const std::string& value ) { pImpl->set<std::string>( key, value ); }
template<> void DrmManager::set( const ParameterKey key, const bool& value ) { pImpl->set<bool>( key, value ); }
template<> void DrmManager::set( const ParameterKey key, const int32_t& value ) { pImpl->set<int32_t>( key, value ); }
template<> void DrmManager::set( const ParameterKey key, const uint32_t& value ) { pImpl->set<uint32_t>( key, value ); }
template<> void DrmManager::set( const ParameterKey key, const int64_t& value ) { pImpl->set<int64_t>( key, value ); }
template<> void DrmManager::set( const ParameterKey key, const uint64_t& value ) { pImpl->set<uint64_t>( key, value ); }
template<> void DrmManager::set( const ParameterKey key, const float& value ) { pImpl->set<float>( key, value ); }
template<> void DrmManager::set( const ParameterKey key, const double& value ) { pImpl->set<double>( key, value ); }

}
}<|MERGE_RESOLUTION|>--- conflicted
+++ resolved
@@ -153,8 +153,8 @@
     // Design parameters
     int32_t mFrequencyInit;
     int32_t mFrequencyCurr;
-    uint32_t mFrequencyDetectionPeriod = 200;  // in milliseconds
-    double mFrequencyDetectionThreshold = 12.0; // Error in percentage
+    uint32_t mFrequencyDetectionPeriod = 100;  // in milliseconds
+    double mFrequencyDetectionThreshold = 12.0;      // Error in percentage
 
     // Session state
     std::string mSessionID;
@@ -1127,27 +1127,27 @@
 
         while ( max_attempts > 0 ) {
 
-            counterStart = getTimerCounterValue();
-            // Wait until counter starts decrementing
-            while (1) {
+        counterStart = getTimerCounterValue();
+        // Wait until counter starts decrementing
+        while (1) {
                 if (getTimerCounterValue() < counterStart) {
-                    counterStart = getTimerCounterValue();
-                    timeStart = TClock::now();
-                    break;
-                }
-            }
-
-            /// Wait a fixed period of time
-            sleepOrExit(wait_duration);
-
-            counterEnd = getTimerCounterValue();
-            timeEnd = TClock::now();
-
-            if (counterEnd == 0)
+                counterStart = getTimerCounterValue();
+                timeStart = TClock::now();
+                break;
+            }
+        }
+
+        /// Wait a fixed period of time
+        sleepOrExit( wait_duration );
+
+        counterEnd = getTimerCounterValue();
+        timeEnd = TClock::now();
+
+        if ( counterEnd == 0 )
                 Unreachable(
                         "Frequency auto-detection failed: license timeout counter is 0"); //LCOV_EXCL_LINE
             if (counterEnd > counterStart)
-                Debug("License timeout counter has been reset: taking another sample");
+            Debug( "License timeout counter has been reset: taking another sample" );
             else
                 break;
             max_attempts--;
@@ -1163,8 +1163,7 @@
         double seconds = double( timeSpan.count() ) * TClock::period::num / TClock::period::den;
         auto ticks = (uint32_t)(counterStart - counterEnd);
         auto measuredFrequency = (int32_t)(std::ceil((double)ticks / seconds / 1000000));
-<<<<<<< HEAD
-        Fatal( "Duration = {} s   /   ticks = {}   =>   estimated frequency = {} MHz", seconds, ticks, measuredFrequency );
+        Debug( "Duration = {} s   /   ticks = {}   =>   estimated frequency = {} MHz", seconds, ticks, measuredFrequency );
 
         return measuredFrequency;
     }
@@ -1178,28 +1177,17 @@
 
         std::sort( frequency_list.begin(), frequency_list.end());
         int32_t measuredFrequency = frequency_list[1];
-=======
-        Debug( "Duration = {} s   /   ticks = {}   =>   estimated frequency = {} MHz", seconds, ticks, measuredFrequency );
->>>>>>> 50a655f1
 
         // Compuate precision error compared to config file
         double precisionError = 100.0 * abs( measuredFrequency - mFrequencyCurr ) / mFrequencyCurr ; // At that point mFrequencyCurr = mFrequencyInit
         if ( precisionError >= mFrequencyDetectionThreshold ) {
             mFrequencyCurr = measuredFrequency;
             Throw( DRM_BadFrequency,
-<<<<<<< HEAD
                    "Estimated DRM frequency ({} MHz) differs from the value ({} MHz) defined in the configuration file '{}' by more than {}%: From now on the considered frequency is {} MHz",
-                   mFrequencyCurr, mFrequencyInit, mConfFilePath, mFrequencyDetectionThreshold, mFrequencyCurr);
-        } else {
-            Debug( "Estimated DRM frequency = {} MHz, config frequency = {} MHz: gap = {}%",
-                   measuredFrequency, mFrequencyInit, precisionError );
-=======
-                    "Estimated DRM frequency ({} MHz) differs from the value ({} MHz) defined in the configuration file '{}' by more than {}%: From now on the considered frequency is {} MHz",
                     mFrequencyCurr, mFrequencyInit, mConfFilePath, mFrequencyDetectionThreshold, mFrequencyCurr);
         } else {
             Debug( "Estimated DRM frequency = {} MHz, config frequency = {} MHz: gap = {}%",
                     measuredFrequency, mFrequencyInit, precisionError );
->>>>>>> 50a655f1
         }
     }
 
