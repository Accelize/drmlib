--- conflicted
+++ resolved
@@ -257,13 +257,8 @@
             activators[0].check_coin(drm_manager.get('metered_data'))
             trng = drm_manager.get('trng_status')
             seconds_left = test_duration - (datetime.now() - start).total_seconds()
-<<<<<<< HEAD
-            print('Remaining time: %0.1fs  /  current coins=%d / security_alert_bit=%d adaptive_proportion=0x%08X repetition_count=0x%08X'
-                    % (seconds_left, activators[0].metering_data, trng['security_alert_bit'], trng['adaptive_proportion_test'], trng['repetition_count_test'] ))
-=======
             print('Remaining time: %0.1fs  /  current coins=%d / security_alert_bit=%d adaptive_proportion_test_error=0x%s repetition_count_test_error=0x%s'
                     % (seconds_left, activators[0].metering_data, trng['security_alert_bit'], trng['adaptive_proportion_test_error'], trng['repetition_count_test_error'] ))
->>>>>>> 8c924728
             if seconds_left < 0:
                 break
             sleep(randint(10, 3*lic_duration))
