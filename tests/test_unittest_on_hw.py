# -*- coding: utf-8 -*-
"""
Test node-locked behavior of DRM Library.
"""
import pytest
import gc
from glob import glob
from os import remove, getpid
from os.path import getsize, isfile, dirname, join, realpath
from re import match, search, finditer, MULTILINE, IGNORECASE
from time import sleep, time
from json import loads, dumps
from datetime import datetime, timedelta
<<<<<<< HEAD
from flask import request, url_for
=======
from flask import request
>>>>>>> 03be23b6

from tests.conftest import wait_func_true


@pytest.mark.minimum
def test_get_version(accelize_drm):
    """Test the versions of the DRM Lib and its dependencies are well displayed"""
    versions = accelize_drm.get_api_version()
    assert search(r'\d+\.\d+\.\d+', versions.version) is not None


@pytest.mark.long_run
@pytest.mark.hwtst
def test_activation_and_license_status(accelize_drm, conf_json, cred_json, async_handler):
    """Test status of IP activators"""

    driver = accelize_drm.pytest_fpga_driver[0]
    async_cb = async_handler.create()
    activators = accelize_drm.pytest_fpga_activators[0]
    cred_json.set_user('accelize_accelerator_test_02')

    drm_manager = accelize_drm.DrmManager(
        conf_json.path,
        cred_json.path,
        driver.read_register_callback,
        driver.write_register_callback,
        async_cb.callback
    )
    try:
        print()

        # Test license status on start/stop

        # Check all activators are locked
        assert not drm_manager.get('license_status'), 'License is not inactive'
        activators.autotest(is_activated=False)
        # Activate all activators
        drm_manager.activate()
        # Check all activators are unlocked
        assert drm_manager.get('license_status'), 'License is not active'
        activators.autotest(is_activated=True)
        # Deactivate all activators
        drm_manager.deactivate()
        # Check all activators are locked again
        assert not drm_manager.get('license_status'), 'License is not inactive'
        activators.autotest(is_activated=False)
        async_cb.assert_NoError()
        print('Test license status on start/stop: PASS')

        # Test license status on start/pause

        # Check all activators are locked
        assert not drm_manager.get('license_status'), 'License is not inactive'
        activators.autotest(is_activated=False)
        # Activate all activators
        drm_manager.activate()
        start = datetime.now()
        # Check all activators are unlocked
        assert drm_manager.get('license_status'), 'License is not active'
        activators.autotest(is_activated=True)
        # Pause all activators
        drm_manager.deactivate(True)
        # Check all activators are still unlocked
        assert drm_manager.get('license_status'), 'License is not active'
        activators.autotest(is_activated=True)
        async_cb.assert_NoError()
        print('Test license status on start/pause: PASS')

        # Test license status on resume from valid license/pause

        # Check all activators are unlocked
        assert drm_manager.get('license_status'), 'License is not active'
        activators.autotest(is_activated=True)
        # Resume all activators
        drm_manager.activate(True)
        # Check all activators are still unlocked
        assert drm_manager.get('license_status'), 'License is not active'
        activators.autotest(is_activated=True)
        # Pause all activators
        drm_manager.deactivate(True)
        # Check all activators are still unlocked
        activators.autotest(is_activated=True)
        # Wait until license expires
        lic_duration = drm_manager.get('license_duration')
        wait_period = start + timedelta(seconds=2 * lic_duration + 1) - datetime.now()
        sleep(wait_period.total_seconds())
        # Check all activators are now locked again
        assert not drm_manager.get('license_status'), 'License is not inactive'
        activators.autotest(is_activated=False)
        async_cb.assert_NoError()
        print('Test license status on resume from valid license/pause: PASS')

        # Test license status on resume from expired license/pause

        # Check all activators are locked
        assert not drm_manager.get('license_status'), 'License is not inactive'
        activators.autotest(is_activated=False)
        # Resume all activators
        drm_manager.activate(True)
        # Check all activators are unlocked
        assert drm_manager.get('license_status'), 'License is not active'
        activators.autotest(is_activated=True)
        # Pause all activators
        drm_manager.deactivate(True)
        # Check all activators are still unlocked
        assert drm_manager.get('license_status'), 'License is not active'
        activators.autotest(is_activated=True)
        async_cb.assert_NoError()
        print('Test license status on resume from expired license/pause: PASS')

        # Test license status on resume/stop

        # Check all activators are still unlocked
        assert drm_manager.get('license_status'), 'License is not active'
        activators.autotest(is_activated=True)
        async_cb.assert_NoError()
        # Resume all activators
        drm_manager.activate(True)
        # Check all activators are still unlocked
        assert drm_manager.get('license_status'), 'License is not active'
        activators.autotest(is_activated=True)
        # Deactivate all activators
        drm_manager.deactivate()
        # Check all activators are locked again
        assert not drm_manager.get('license_status'), 'License is not inactive'
        activators.autotest(is_activated=False)
        async_cb.assert_NoError()
        print('Test license status on resume/stop: PASS')

        # Test license status on restart from paused session/stop

        # Check all activators are locked again
        assert not drm_manager.get('license_status'), 'License is not inactive'
        activators.autotest(is_activated=False)
        async_cb.assert_NoError()
        # Activate all activators
        drm_manager.activate()
        # Check all activators are unlocked
        assert drm_manager.get('license_status'), 'License is not active'
        activators.autotest(is_activated=True)
        # Pause activators
        drm_manager.deactivate(True)
        # Check all activators are still unlocked
        assert drm_manager.get('license_status'), 'License is not active'
        activators.autotest(is_activated=True)
        # Restart all activators
        drm_manager.activate()
        # Check all activators are still unlocked
        assert drm_manager.get('license_status'), 'License is not active'
        activators.autotest(is_activated=True)
        async_cb.assert_NoError()
        print('Test license status on restart: PASS')

    finally:
        if drm_manager:
            drm_manager.deactivate()


@pytest.mark.long_run
@pytest.mark.hwtst
def test_session_status(accelize_drm, conf_json, cred_json, async_handler):
    """Test status of session"""

    driver = accelize_drm.pytest_fpga_driver[0]
    async_cb = async_handler.create()
    cred_json.set_user('accelize_accelerator_test_02')

    drm_manager = accelize_drm.DrmManager(
        conf_json.path,
        cred_json.path,
        driver.read_register_callback,
        driver.write_register_callback,
        async_cb.callback
    )
    try:
        print()

        # Test session status on start/stop

        # Check no session is running and no ID is available
        assert not drm_manager.get('session_status')
        assert len(drm_manager.get('session_id')) == 0
        # Activate new session
        drm_manager.activate()
        # Check a session is running with a valid ID
        assert drm_manager.get('session_status')
        assert len(drm_manager.get('session_id')) == 16
        # Deactivate current session
        drm_manager.deactivate()
        # Check session is closed
        assert not drm_manager.get('session_status')
        assert len(drm_manager.get('session_id')) == 0
        print('Test session status on start/stop: PASS')

        # Test session status on start/pause

        # Check no session is running and no ID is available
        assert not drm_manager.get('session_status')
        assert len(drm_manager.get('session_id')) == 0
        # Activate new session
        drm_manager.activate()
        start = datetime.now()
        # Check a session is running with a valid ID
        assert drm_manager.get('session_status')
        id_ref = drm_manager.get('session_id')
        assert len(id_ref) == 16, 'No session ID is returned'
        # Pause current session
        drm_manager.deactivate(True)
        # Check a session is still alive with the same ID
        assert drm_manager.get('session_status')
        session_id = drm_manager.get('session_id')
        assert len(session_id) == 16, 'No session ID is returned'
        assert session_id == id_ref, 'Return different session ID'
        async_cb.assert_NoError()
        print('Test session status on start/pause: PASS')

        # Test session status on resume from valid license/pause

        # Check a session is still alive with the same ID
        assert drm_manager.get('session_status')
        session_id = drm_manager.get('session_id')
        assert len(session_id) == 16, 'No session ID is returned'
        assert session_id == id_ref, 'Return different session ID'
        # Resume current session
        drm_manager.activate(True)
        # Check a session is still alive with the same ID
        assert  drm_manager.get('session_status')
        session_id = drm_manager.get('session_id')
        assert len(session_id) == 16, 'No session ID is returned'
        assert session_id == id_ref, 'Return different session ID'
        # Pause current session
        drm_manager.deactivate(True)
        # Check a session is still alive with the same ID
        assert drm_manager.get('session_status')
        session_id = drm_manager.get('session_id')
        assert len(session_id) == 16, 'No session ID is returned'
        assert session_id == id_ref, 'Return different session ID'
        # Wait until license expires
        lic_duration = drm_manager.get('license_duration')
        wait_period = start + timedelta(seconds=2 * lic_duration + 1) - datetime.now()
        sleep(wait_period.total_seconds())
        # Check a session is still alive with the same ID
        assert drm_manager.get('session_status')
        session_id = drm_manager.get('session_id')
        assert len(session_id) == 16, 'No session ID is returned'
        assert session_id == id_ref, 'Return different session ID'
        async_cb.assert_NoError()
        print('Test session status on resume from valid license/pause: PASS')

        # Test session status on resume from expired license/pause

        # Check a session is still alive with the same ID
        assert drm_manager.get('session_status')
        session_id = drm_manager.get('session_id')
        assert len(session_id) == 16, 'No session ID is returned'
        assert session_id == id_ref, 'Return different session ID'
        # Resume current session
        drm_manager.activate(True)
        # Check a session is still alive with the same ID
        assert drm_manager.get('session_status')
        session_id = drm_manager.get('session_id')
        assert len(session_id) == 16, 'No session ID is returned'
        assert session_id == id_ref, 'Return different session ID'
        # Pause current session
        drm_manager.deactivate(True)
        # Check a session is still alive with the same ID
        assert drm_manager.get('session_status')
        session_id = drm_manager.get('session_id')
        assert len(session_id) == 16, 'No session ID is returned'
        assert session_id == id_ref, 'Return different session ID'
        async_cb.assert_NoError()
        print('Test session status on resume from expired license/pause: PASS')

        # Test session status on resume/stop

        # Check a session is still alive with the same ID
        assert drm_manager.get('session_status')
        session_id = drm_manager.get('session_id')
        assert len(session_id) == 16, 'No session ID is returned'
        assert session_id == id_ref, 'Return different session ID'
        # Resume current session
        drm_manager.activate(True)
        # Check a session is still alive with the same ID
        assert drm_manager.get('session_status')
        session_id = drm_manager.get('session_id')
        assert len(session_id) == 16, 'No session ID is returned'
        assert session_id == id_ref, 'Return different session ID'
        # Close session
        drm_manager.deactivate()
        # Check session is closed
        assert not drm_manager.get('session_status')
        assert len(drm_manager.get('session_id')) == 0
        async_cb.assert_NoError()
        print('Test session status on resume/stop: PASS')

        # Test session status on start from paused session/stop

        # Check no session is running
        assert not drm_manager.get('session_status')
        assert len(drm_manager.get('session_id')) == 0
        # Start a new session
        drm_manager.activate()
        # Check a session is alive with a new ID
        assert drm_manager.get('session_status')
        session_id = drm_manager.get('session_id')
        assert len(session_id) == 16, 'No session ID is returned'
        assert session_id != id_ref, 'Return different session ID'
        id_ref = session_id
        # Pause session
        drm_manager.deactivate(True)
        # Check a session is still alive with the same ID
        assert drm_manager.get('session_status')
        session_id = drm_manager.get('session_id')
        assert len(session_id) == 16, 'No session ID is returned'
        assert session_id == id_ref, 'Return different session ID'
        # Start a new session
        drm_manager.activate()
        # Check a new session has been created with a new ID
        assert drm_manager.get('session_status')
        session_id = drm_manager.get('session_id')
        assert len(session_id) == 16, 'No session ID is returned'
        assert session_id != id_ref, 'Return different session ID'
        # Close session
        drm_manager.deactivate()
        # Check session is closed
        assert not drm_manager.get('session_status')
        assert len(drm_manager.get('session_id')) == 0
        async_cb.assert_NoError()
        print('Test session status on restart: PASS')

    finally:
        if drm_manager:
            drm_manager.deactivate()


@pytest.mark.long_run
@pytest.mark.hwtst
def test_license_expiration(accelize_drm, conf_json, cred_json, async_handler):
    """Test license expiration"""

    driver = accelize_drm.pytest_fpga_driver[0]
    async_cb = async_handler.create()
    activators = accelize_drm.pytest_fpga_activators[0]
    cred_json.set_user('accelize_accelerator_test_02')

    drm_manager = accelize_drm.DrmManager(
        conf_json.path,
        cred_json.path,
        driver.read_register_callback,
        driver.write_register_callback,
        async_cb.callback
    )

    try:
        print()

        # Test license expires after 2 duration periods when start/pause

        # Check no license is running
        assert not drm_manager.get('license_status')
        activators.autotest(is_activated=False)
        # Start
        drm_manager.activate()
        start = datetime.now()
        lic_duration = drm_manager.get('license_duration')
        # Pause
        sleep(lic_duration/2)
        drm_manager.deactivate(True)
        # Check license is still running and activator are all unlocked
        assert drm_manager.get('license_status')
        activators.autotest(is_activated=True)
        # Wait right before expiration
        wait_period = start + timedelta(seconds=2*lic_duration-2) - datetime.now()
        sleep(wait_period.total_seconds())
        # Check license is still running and activators are all unlocked
        assert drm_manager.get('license_status')
        activators.autotest(is_activated=True)
        # Wait a bit more time the expiration
        sleep(3)
        # Check no license is running
        assert not drm_manager.get('license_status')
        activators.autotest(is_activated=False)
        drm_manager.deactivate()
        # Check no license is running
        assert not drm_manager.get('license_status')
        activators.autotest(is_activated=False)
        async_cb.assert_NoError()
        print('Test license expires after 2 duration periods when start/pause/stop: PASS')

        # Test license does not expire after 3 duration periods when start

        # Check no license is running
        assert not drm_manager.get('license_status')
        activators.autotest(is_activated=False)
        # Start
        drm_manager.activate()
        start = datetime.now()
        # Check license is running
        assert drm_manager.get('license_status')
        activators.autotest(is_activated=True)
        # Wait 3 duration periods
        lic_duration = drm_manager.get('license_duration')
        wait_period = start + timedelta(seconds=3*lic_duration+2) - datetime.now()
        sleep(wait_period.total_seconds())
        # Check license is still running
        assert drm_manager.get('license_status')
        activators.autotest(is_activated=True)
        # Stop
        drm_manager.deactivate()
        # Check no license is running
        assert not drm_manager.get('license_status')
        activators.autotest(is_activated=False)
        async_cb.assert_NoError()
        print('Test license does not expire after 3 duration periods when start: PASS')

        # Test license does not expire after 3 duration periods when start/pause

        # Check no license is running
        assert not drm_manager.get('license_status')
        activators.autotest(is_activated=False)
        # Start
        drm_manager.activate()
        start = datetime.now()
        lic_duration = drm_manager.get('license_duration')
        # Check license is running
        assert drm_manager.get('license_status')
        activators.autotest(is_activated=True)
        # Wait 1 full duration period
        wait_period = start + timedelta(seconds=lic_duration+lic_duration/2) - datetime.now()
        sleep(wait_period.total_seconds())
        # Check license is still running
        assert drm_manager.get('license_status')
        activators.autotest(is_activated=True)
        # Pause
        drm_manager.deactivate(True)
        # Wait right before the next 2 duration periods expire
        wait_period = start + timedelta(seconds=3*lic_duration-2) - datetime.now()
        sleep(wait_period.total_seconds())
        # Check license is still running
        assert drm_manager.get('license_status')
        activators.autotest(is_activated=True)
        # Wait a bit more time the expiration
        sleep(3)
        # Check license has expired
        assert not drm_manager.get('license_status')
        activators.autotest(is_activated=False)
        drm_manager.deactivate()
        # Check no license is running
        assert not drm_manager.get('license_status')
        activators.autotest(is_activated=False)
        async_cb.assert_NoError()
        print('Test license does not expire after 3 duration periods when start/pause: PASS')

    finally:
        if drm_manager:
            drm_manager.deactivate()


@pytest.mark.hwtst
def test_multiple_call(accelize_drm, conf_json, cred_json, async_handler):
    """Test multiple calls to activate and deactivate"""

    driver = accelize_drm.pytest_fpga_driver[0]
    async_cb = async_handler.create()
    cred_json.set_user('accelize_accelerator_test_02')

    drm_manager = accelize_drm.DrmManager(
        conf_json.path,
        cred_json.path,
        driver.read_register_callback,
        driver.write_register_callback,
        async_cb.callback
    )

    try:
        print()

        # Test multiple activate

        # Check license is inactive
        assert not drm_manager.get('license_status')
        # Start
        drm_manager.activate()
        # Check license is active
        assert drm_manager.get('license_status')
        # Check a session is valid
        session_id = drm_manager.get('session_id')
        assert len(session_id) == 16
        # Resume
        drm_manager.activate(True)
        # Check license is active
        assert drm_manager.get('license_status')
        # Check a session is valid
        session_id2 = drm_manager.get('session_id')
        assert len(session_id2) == 16
        assert session_id2 == session_id
        # Start again
        drm_manager.activate()
        # Check license is active
        assert drm_manager.get('license_status')
        # Check a session is valid
        session_id = drm_manager.get('session_id')
        assert len(session_id) == 16
        assert session_id != session_id2
        # Start again
        drm_manager.activate()
        # Check license is active
        assert drm_manager.get('license_status')
        # Check a session is valid
        session_id2 = drm_manager.get('session_id')
        assert len(session_id2) == 16
        assert session_id2 != session_id
        async_cb.assert_NoError()

        # Test multiple deactivate

        # Check license is active
        assert drm_manager.get('license_status')
        # Pause
        drm_manager.deactivate(True)
        # Check license is active
        assert drm_manager.get('license_status')
        # Check a session is valid
        session_id = drm_manager.get('session_id')
        assert len(session_id) == 16
        assert session_id == session_id2
        # Resume
        drm_manager.deactivate(True)
        # Check license is active
        assert drm_manager.get('license_status')
        # Check a session is valid
        session_id = drm_manager.get('session_id')
        assert len(session_id) == 16
        assert session_id == session_id2
        # Stop
        drm_manager.deactivate()
        # Check license is in active
        assert not drm_manager.get('license_status')
        # Check session ID is invalid
        session_id = drm_manager.get('session_id')
        assert len(session_id) == 0
        # Stop
        drm_manager.deactivate()
        # Check license is in active
        assert not drm_manager.get('license_status')
        # Check session ID is invalid
        session_id = drm_manager.get('session_id')
        assert len(session_id) == 0
        async_cb.assert_NoError()

    finally:
        if drm_manager:
            drm_manager.deactivate()


@pytest.mark.on_2_fpga
def test_retry_function(accelize_drm, conf_json, cred_json, async_handler):
    """
    Test retry mechanism on API function (not including the retry in background thread)
    The retry is tested with one FPGA actiavted with a floating license and a 2nd FGPA
    that's requesting the same floating license but with a limit to 1 node.
    """
    driver0 = accelize_drm.pytest_fpga_driver[0]
    driver1 = accelize_drm.pytest_fpga_driver[1]

    async_cb0 = async_handler.create()
    async_cb1 = async_handler.create()

    cred_json.set_user('accelize_accelerator_test_04')

    # Test no retry
    conf_json.reset()
    retry_period = 0
    conf_json['settings']['ws_retry_period_short'] = retry_period
    conf_json.save()
    async_cb0.reset()
    drm_manager0 = accelize_drm.DrmManager(
        conf_json.path,
        cred_json.path,
        driver0.read_register_callback,
        driver0.write_register_callback,
        async_cb0.callback
    )
    async_cb1.reset()
    drm_manager1 = accelize_drm.DrmManager(
        conf_json.path,
        cred_json.path,
        driver1.read_register_callback,
        driver1.write_register_callback,
        async_cb1.callback
    )
    assert not drm_manager0.get('license_status')
    assert not drm_manager1.get('license_status')
    try:
        drm_manager0.activate()
        assert drm_manager0.get('license_status')
        start = datetime.now()
        with pytest.raises(accelize_drm.exceptions.DRMWSMayRetry) as excinfo:
            drm_manager1.activate()
        end = datetime.now()
        assert (end - start).total_seconds() < 2
        assert 'Metering Web Service error 470' in str(excinfo.value)
        assert 'DRM WS request failed' in str(excinfo.value)
        assert search(r'\\"Entitlement Limit Reached\\" with .+ for \S+_test_04@accelize.com', str(excinfo.value)) is not None
        assert 'You have reached the maximum quantity of 1 seat(s) for floating entitlement' in str(excinfo.value)
        assert async_handler.get_error_code(str(excinfo.value)) == accelize_drm.exceptions.DRMWSMayRetry.error_code
    finally:
        drm_manager0.deactivate()
        assert not drm_manager0.get('license_status')
        assert not drm_manager1.get('license_status')
        async_cb0.assert_NoError()
        async_cb1.assert_NoError()
    print('Test no retry: PASS')

    # Test 10s retry
    conf_json.reset()
    timeout = 10
    retry = 1
    conf_json['settings']['ws_request_timeout'] = timeout
    conf_json['settings']['ws_retry_period_short'] = retry
    conf_json.save()
    async_cb0.reset()
    drm_manager0 = accelize_drm.DrmManager(
        conf_json.path,
        cred_json.path,
        driver0.read_register_callback,
        driver0.write_register_callback,
        async_cb0.callback
    )
    async_cb1.reset()
    drm_manager1 = accelize_drm.DrmManager(
        conf_json.path,
        cred_json.path,
        driver1.read_register_callback,
        driver1.write_register_callback,
        async_cb1.callback
    )
    assert not drm_manager0.get('license_status')
    assert not drm_manager1.get('license_status')
    try:
        drm_manager0.activate()
        assert drm_manager0.get('license_status')
        start = datetime.now()
        with pytest.raises(accelize_drm.exceptions.DRMWSError) as excinfo:
            drm_manager1.activate()
        end = datetime.now()
        m = search(r'Timeout on License request after (\d+) attempts', str(excinfo.value))
        assert m is not None
        assert int(m.group(1)) > 1
        assert async_handler.get_error_code(str(excinfo.value)) == accelize_drm.exceptions.DRMWSError.error_code
        total_seconds = int((end - start).total_seconds())
        assert total_seconds >= timeout
        assert total_seconds <= timeout + 1
    finally:
        drm_manager0.deactivate()
        assert not drm_manager0.get('license_status')
        assert not drm_manager1.get('license_status')
        async_cb0.assert_NoError()
        async_cb1.assert_NoError()
    print('Test 10s retry: PASS')


def test_security_stop(accelize_drm, conf_json, cred_json, async_handler):
    """
    Test the session is stopped in case of abnormal termination
    """
    driver = accelize_drm.pytest_fpga_driver[0]
    async_cb = async_handler.create()
    cred_json.set_user('accelize_accelerator_test_02')

    drm_manager0 = accelize_drm.DrmManager(
        conf_json.path,
        cred_json.path,
        driver.read_register_callback,
        driver.write_register_callback,
        async_cb.callback
    )
    drm_manager0.activate()
    assert drm_manager0.get('session_status')
    session_id = drm_manager0.get('session_id')
    assert len(session_id) > 0
    del drm_manager0

    drm_manager1 = accelize_drm.DrmManager(
        conf_json.path,
        cred_json.path,
        driver.read_register_callback,
        driver.write_register_callback,
        async_cb.callback
    )
    assert not drm_manager1.get('session_status')
    assert len(drm_manager1.get('session_id')) == 0
    async_cb.assert_NoError()


#@pytest.mark.skip(reason='TODO: fix a Python Segmentation Fault generated by latest versions of OS')
@pytest.mark.minimum
def test_curl_host_resolve(accelize_drm, conf_json, cred_json, async_handler):
    """Test host resolve information is taken into account by DRM Library"""
    driver = accelize_drm.pytest_fpga_driver[0]
    async_cb = async_handler.create()

    conf_json.reset()
    url = conf_json['licensing']['url']
    conf_json['licensing']['host_resolves'] = {'%s:443' % url.replace('https://',''): '78.153.251.226'}
    conf_json.save()
    async_cb.reset()
    drm_manager = accelize_drm.DrmManager(
        conf_json.path,
        cred_json.path,
        driver.read_register_callback,
        driver.write_register_callback,
        async_cb.callback
    )
    with pytest.raises(accelize_drm.exceptions.DRMExternFail) as excinfo:
        drm_manager.activate()
    assert 'Failed performing HTTP request to Accelize webservice' in str(excinfo.value)
    assert 'Peer certificate cannot be authenticated with given CA certificates' in str(excinfo.value)
    assert search(r'certificate .* expired', str(excinfo.value), IGNORECASE)
    assert async_handler.get_error_code(str(excinfo.value)) == accelize_drm.exceptions.DRMExternFail.error_code
    async_cb.assert_NoError()


@pytest.mark.no_parallel
@pytest.mark.minimum
def test_http_header_api_version(accelize_drm, conf_json, cred_json, async_handler, live_server):
    """Test the http header contains the expected API version"""
    driver = accelize_drm.pytest_fpga_driver[0]
    async_cb = async_handler.create()
    async_cb.reset()

    conf_json.reset()
    conf_json['licensing']['url'] = request.url + 'test_http_header_api_version'
    conf_json.save()

    drm_manager = accelize_drm.DrmManager(
        conf_json.path,
        cred_json.path,
        driver.read_register_callback,
        driver.write_register_callback,
        async_cb.callback
    )
    drm_manager.activate()
    drm_manager.deactivate()
    async_cb.assert_NoError()
<|MERGE_RESOLUTION|>--- conflicted
+++ resolved
@@ -11,11 +11,7 @@
 from time import sleep, time
 from json import loads, dumps
 from datetime import datetime, timedelta
-<<<<<<< HEAD
-from flask import request, url_for
-=======
 from flask import request
->>>>>>> 03be23b6
 
 from tests.conftest import wait_func_true
 
