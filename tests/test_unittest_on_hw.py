--- conflicted
+++ resolved
@@ -60,6 +60,7 @@
                'page_mailbox',
                'hw_report',
                'trigger_async_callback',
+               'bad_product_id',
                'bad_oauth2_token',
                'log_message']
 
@@ -805,218 +806,9 @@
     )
     with pytest.raises(accelize_drm.exceptions.DRMExternFail) as excinfo:
         drm_manager.activate()
-<<<<<<< HEAD
     assert 'Failed performing HTTP request to Accelize webservice' in str(excinfo.value)
     assert 'Peer certificate cannot be authenticated with given CA certificates' in str(excinfo.value)
     assert search(r'certificate .* expired', str(excinfo.value), IGNORECASE)
     assert async_handler.get_error_code(str(excinfo.value)) == accelize_drm.exceptions.DRMExternFail.error_code
     async_cb.assert_NoError()
-    del drm_manager
-=======
-    assert 'Peer certificate cannot be authenticated with given CA certificates' in str(excinfo.value)
-    assert async_handler.get_error_code(str(excinfo.value)) == accelize_drm.exceptions.DRMExternFail.error_code
-    async_cb.assert_NoError()
-    del drm_manager
-
-
-@pytest.mark.minimum
-def test_drm_manager_frequency_detection_method1(accelize_drm, conf_json, cred_json, async_handler):
-    """Test method1 (based on dedicated counter in AXI wrapper) to estimate drm frequency is working"""
-
-    if not accelize_drm.pytest_new_freq_method_supported:
-        pytest.skip("New frequency detection method is not supported: test skipped")
-
-    driver = accelize_drm.pytest_fpga_driver[0]
-    async_cb = async_handler.create()
-
-    conf_json.reset()
-    logpath = realpath("./drmlib.%d.%s.log" % (getpid(), time()))
-    conf_json['settings']['log_file_verbosity'] = 1
-    conf_json['settings']['log_file_type'] = 1
-    conf_json['settings']['log_file_path'] = logpath
-    conf_json.save()
-    drm_manager = accelize_drm.DrmManager(
-        conf_json.path,
-        cred_json.path,
-        driver.read_register_callback,
-        driver.write_register_callback,
-        async_cb.callback
-    )
-    assert drm_manager.get('frequency_detection_method') == 1
-    del drm_manager
-    gc.collect()
-    assert isfile(logpath)
-    with open(logpath, 'rt') as f:
-        log_content = f.read()
-    assert "Use dedicated counter to compute DRM frequency (method 1)" in log_content
-
-
-def test_drm_manager_frequency_detection_method1_exception(accelize_drm, conf_json, cred_json, async_handler):
-    """Test method1 (based on dedicated counter in AXI wrapper) to estimate drm frequency is working"""
-
-    if not accelize_drm.pytest_new_freq_method_supported:
-        pytest.skip("New frequency detection method is not supported: test skipped")
-
-    driver = accelize_drm.pytest_fpga_driver[0]
-    async_cb = async_handler.create()
-
-    conf_json.reset()
-    drm_manager = accelize_drm.DrmManager(
-        conf_json.path,
-        cred_json.path,
-        driver.read_register_callback,
-        driver.write_register_callback,
-        async_cb.callback
-    )
-    conf_json.reset()
-    logpath = realpath("./drmlib.%d.%s.log" % (getpid(), time()))
-    conf_json['settings']['frequency_detection_period'] = (int)(2**32 / 125000000 * 1000) + 2
-    conf_json.save()
-    with pytest.raises(accelize_drm.exceptions.DRMBadFrequency) as excinfo:
-        drm_manager = accelize_drm.DrmManager(
-            conf_json.path,
-            cred_json.path,
-            driver.read_register_callback,
-            driver.write_register_callback,
-            async_cb.callback
-        )
-    assert search(r'Frequency auto-detection failed: frequency_detection_period parameter \([^)]+\) is too long',
-                  str(excinfo.value)) is not None
-    assert async_handler.get_error_code(str(excinfo.value)) == accelize_drm.exceptions.DRMBadFrequency.error_code
-    async_cb.assert_NoError()
-
-
-@pytest.mark.minimum
-def test_drm_manager_frequency_detection_method2(accelize_drm, conf_json, cred_json, async_handler):
-    """Test method2 (based on license timer) to estimate drm frequency is still working"""
-
-    refdesign = accelize_drm.pytest_ref_designs
-    driver = accelize_drm.pytest_fpga_driver[0]
-    fpga_image_bkp = driver.fpga_image
-    async_cb = async_handler.create()
-
-    # Program FPGA with HDK 3.x.x (with frequency detection method 2)
-    hdk = list(filter(lambda x: x.startswith('3.'), refdesign.hdk_versions))[-1]
-    assert hdk.startswith('3.')
-    image_id = refdesign.get_image_id(hdk)
-    try:
-        driver.program_fpga(image_id)
-        conf_json.reset()
-        logpath = realpath("./drmlib.%d.%s.log" % (getpid(), time()))
-        conf_json['settings']['log_file_verbosity'] = 1
-        conf_json['settings']['log_file_type'] = 1
-        conf_json['settings']['log_file_path'] = logpath
-        conf_json.save()
-        drm_manager = accelize_drm.DrmManager(
-            conf_json.path,
-            cred_json.path,
-            driver.read_register_callback,
-            driver.write_register_callback,
-            async_cb.callback
-        )
-        assert drm_manager.get('frequency_detection_method') == 2
-        drm_manager.activate()
-        assert drm_manager.get('frequency_detection_method') == 2
-        drm_manager.deactivate()
-        del drm_manager
-        gc.collect()
-        assert isfile(logpath)
-        with open(logpath, 'rt') as f:
-            log_content = f.read()
-        assert "Use license timer counter to compute DRM frequency (method 2)" in log_content
-    finally:
-        if isfile(logpath):
-            remove(logpath)
-        # Reprogram FPGA with original image
-        driver.program_fpga(fpga_image_bkp)
-
-
-def test_drm_manager_frequency_detection_bypass(accelize_drm, conf_json, cred_json, async_handler):
-    """Test bypass of frequency detection"""
-
-    if not accelize_drm.pytest_new_freq_method_supported:
-        pytest.skip("New frequency detection method is not supported: test skipped")
-
-    driver = accelize_drm.pytest_fpga_driver[0]
-    async_cb = async_handler.create()
-
-    # Test when bypass = True
-    conf_json.reset()
-    conf_json['drm']['bypass_frequency_detection'] = True
-    conf_json['drm']['frequency_mhz'] = 80
-    conf_json.save()
-    drm_manager = accelize_drm.DrmManager(
-        conf_json.path,
-        cred_json.path,
-        driver.read_register_callback,
-        driver.write_register_callback,
-        async_cb.callback
-    )
-    assert drm_manager.get('drm_frequency') == 80
-    drm_manager.activate()
-    sleep(1)
-    assert drm_manager.get('drm_frequency') == 80
-    async_cb.assert_NoError()
-    print('Test bypass_frequency_detection=true: PASS')
-
-    # Test when bypass = False
-    conf_json.reset()
-    conf_json['drm']['frequency_mhz'] = 80
-    conf_json.save()
-    with pytest.raises(accelize_drm.exceptions.DRMBadFrequency) as excinfo:
-        drm_manager = accelize_drm.DrmManager(
-        conf_json.path,
-        cred_json.path,
-        driver.read_register_callback,
-        driver.write_register_callback,
-        async_cb.callback
-    )
-    assert search(r'DRM frequency .* differs from .* configuration file',
-            str(excinfo.value)) is not None
-    assert async_handler.get_error_code(str(excinfo.value)) == accelize_drm.exceptions.DRMBadFrequency.error_code
-    async_cb.assert_NoError()
-    print('Test bypass_frequency_detection=false: PASS')
-
-
-@pytest.mark.hwtst
-def test_drm_manager_bist(accelize_drm, conf_json, cred_json, async_handler):
-    """Test register access BIST"""
-
-    driver = accelize_drm.pytest_fpga_driver[0]
-    async_cb = async_handler.create()
-
-    # Test read callback error
-    def my_wrong_read_callback(register_offset, returned_data):
-        addr = register_offset
-        if register_offset > 0 and register_offset <= 0x40:
-            addr += 0x4
-        return driver.read_register_callback(addr, returned_data, driver)
-    with pytest.raises(accelize_drm.exceptions.DRMBadArg) as excinfo:
-        drm_manager = accelize_drm.DrmManager(
-            conf_json.path,
-            cred_json.path,
-            my_wrong_read_callback,
-            driver.write_register_callback,
-            async_cb.callback
-        )
-    assert 'DRM Communication Self-Test 2 failed' in str(excinfo.value)
-    assert 'Please verify' in str(excinfo.value)
-    assert async_handler.get_error_code(str(excinfo.value)) == accelize_drm.exceptions.DRMBadArg.error_code
-    async_cb.assert_NoError()
-
-    # Test write callback error
-    def my_wrong_write_callback(register_offset, data_to_write):
-        return driver.write_register_callback(register_offset*2, data_to_write, driver)
-    with pytest.raises(accelize_drm.exceptions.DRMBadArg) as excinfo:
-        drm_manager = accelize_drm.DrmManager(
-            conf_json.path,
-            cred_json.path,
-            driver.read_register_callback,
-            my_wrong_write_callback,
-            async_cb.callback
-        )
-    assert 'DRM Communication Self-Test 2 failed' in str(excinfo.value)
-    assert 'Please verify' in str(excinfo.value)
-    assert async_handler.get_error_code(str(excinfo.value)) == accelize_drm.exceptions.DRMBadArg.error_code
-    async_cb.assert_NoError()
->>>>>>> 9adb94fc
+    del drm_manager