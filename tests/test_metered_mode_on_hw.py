--- conflicted
+++ resolved
@@ -412,10 +412,7 @@
     assert drm_manager2.get('session_status')
     assert drm_manager2.get('license_status')
     activators.autotest(is_activated=True)
-<<<<<<< HEAD
-=======
     assert drm_manager2.get('session_id') == ''
->>>>>>> f9c4ac1c
     # Resume session
     drm_manager2.activate(True)
     assert drm_manager2.get('session_status')
@@ -425,11 +422,10 @@
     # Wait for license renewal
     sleep(lic_duration+2)
     assert drm_manager2.get('session_id') == session_id
+    assert drm_manager2.get('license_duration') == lic_duration
     activators[0].generate_coin(10)
     activators[0].check_coin(drm_manager2.get('metered_data'))
     assert drm_manager2.get('metered_data') == 20
-    assert drm_manager2.get('license_duration') == lic_duration
-    assert drm_manager2.get('session_id') == session_id
     drm_manager2.deactivate()
     assert not drm_manager2.get('session_status')
     assert not drm_manager2.get('license_status')
