--- conflicted
+++ resolved
@@ -3,25 +3,14 @@
 Test metering and floating behaviors of DRM Library.
 """
 import pytest
-<<<<<<< HEAD
-from os import remove
-=======
->>>>>>> 03be23b6
 from time import sleep
 from random import randint, randrange
 from datetime import datetime, timedelta
 from re import search, findall
-<<<<<<< HEAD
-from tests.conftest import wait_deadline
-from os.path import realpath, isfile
-
-from tests.conftest import wait_func_true
-=======
 from os.path import realpath, isfile
 from os import remove
 
 from tests.conftest import wait_deadline, wait_func_true
->>>>>>> 03be23b6
 
 
 def test_metered_start_stop_in_raw(accelize_drm, conf_json, cred_json, async_handler):
@@ -440,8 +429,6 @@
     activators[0].generate_coin(10)
     activators[0].check_coin(drm_manager2.get('metered_data'))
     assert drm_manager2.get('metered_data') == 20
-    assert drm_manager2.get('license_duration') == lic_duration
-    assert drm_manager2.get('session_id') == session_id
     drm_manager2.deactivate()
     assert not drm_manager2.get('session_status')
     assert not drm_manager2.get('license_status')
@@ -496,11 +483,7 @@
         finally:
             drm_manager.deactivate()
             del drm_manager
-<<<<<<< HEAD
-        assert wait_func_true(lambda: isfile(logpath), 10)
-=======
         wait_func_true(lambda: isfile(logpath), 10)
->>>>>>> 03be23b6
         with open(logpath, 'rt') as f:
             log_content = f.read()
         assert len(list(findall(r'"request"\s*:\s*"health"', log_content))) == 1
