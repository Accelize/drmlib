# -*- coding: utf-8 -*-
"""
Test frequency detetion mechanism.
"""
import pytest
from os import remove, getpid
from os.path import isfile, realpath
from time import sleep, time
from re import search

from tests.conftest import wait_func_true


def test_configuration_file_with_bad_frequency(accelize_drm, conf_json, cred_json, async_handler):
    """Test errors when wrong frequency is given to DRM Controller Constructor"""
    from math import ceil, floor

    driver = accelize_drm.pytest_fpga_driver[0]
    async_cb = async_handler.create()
    cred_json.set_user('accelize_accelerator_test_02')
    conf_json.reset()

    # Before any test, get the real DRM frequency and the gap threshold
    async_cb.reset()
    drm_manager = accelize_drm.DrmManager(
        conf_json.path,
        cred_json.path,
        driver.read_register_callback,
        driver.write_register_callback,
        async_cb.callback
    )
    freq_threshold = drm_manager.get('frequency_detection_threshold')
    freq_period = drm_manager.get('frequency_detection_period')
    drm_manager.activate()
    sleep(2)
    frequency = drm_manager.get('drm_frequency')
    drm_manager.deactivate()

    # Test no error is returned by asynchronous error callback when the frequency
    # in configuration file differs from the DRM frequency by less than the threshold
    async_cb.reset()
    conf_json.reset()
    conf_json['drm']['frequency_mhz'] = int(floor(frequency * (100.0 + freq_threshold/2) / 100.0))
    conf_json.save()
    assert abs(conf_json['drm']['frequency_mhz'] - frequency) * 100.0 / frequency < freq_threshold

    drm_manager = accelize_drm.DrmManager(
        conf_json.path,
        cred_json.path,
        driver.read_register_callback,
        driver.write_register_callback,
        async_cb.callback
    )
    drm_manager.activate()
    sleep(2)
    drm_manager.deactivate()
    async_cb.assert_NoError('freq_period=%d ms, freq_threshold=%d%%, frequency=%d MHz'
                            % (freq_period, freq_threshold, frequency))
    print('Test frequency mismatch < threshold: PASS')

    # Test a BADFrequency error is returned by asynchronous error callback when the frequency
    # in configuration file differs from the DRM frequency by more than the threshold
    async_cb.reset()
    conf_json.reset()
    conf_json['drm']['frequency_mhz'] = int(ceil(frequency * (100.0 + 2*freq_threshold) / 100.0))
    assert abs(conf_json['drm']['frequency_mhz'] - frequency) * 100.0 / frequency > freq_threshold
    conf_json.save()

    if accelize_drm.pytest_new_freq_method_supported:
        with pytest.raises(accelize_drm.exceptions.DRMBadFrequency) as excinfo:
            drm_manager = accelize_drm.DrmManager(
                conf_json.path,
                cred_json.path,
                driver.read_register_callback,
                driver.write_register_callback,
                async_cb.callback
            )
        assert search(r'DRM frequency .* differs from .* configuration file',
            str(excinfo.value)) is not None
        assert async_handler.get_error_code(str(excinfo.value)) == accelize_drm.exceptions.DRMBadFrequency.error_code
    else:
        drm_manager = accelize_drm.DrmManager(
            conf_json.path,
            cred_json.path,
            driver.read_register_callback,
            driver.write_register_callback,
            async_cb.callback
        )
        drm_manager.activate()
        sleep(1)
        drm_manager.deactivate()
        assert async_cb.was_called, 'Asynchronous callback NOT called'
        assert async_cb.message is not None, 'Asynchronous callback did not report any message'
        assert search(r'DRM frequency .* differs from .* configuration file',
            async_cb.message) is not None, 'Unexpected message reported by asynchronous callback'
        assert async_cb.errcode == accelize_drm.exceptions.DRMBadFrequency.error_code, \
            'Unexpected error code reported by asynchronous callback'
    print('Test frequency mismatch > threshold: PASS')

    # Test web service detects a frequency underflow
    async_cb.reset()
    conf_json.reset()
    conf_json['drm']['bypass_frequency_detection'] = True
    conf_json['drm']['frequency_mhz'] = 40
    conf_json.save()
    assert conf_json['drm']['frequency_mhz'] == 40

    drm_manager = accelize_drm.DrmManager(
        conf_json.path,
        cred_json.path,
        driver.read_register_callback,
        driver.write_register_callback
    )
    with pytest.raises(accelize_drm.exceptions.DRMWSReqError) as excinfo:
        drm_manager.activate()
    assert 'Metering Web Service error 400' in str(excinfo.value)
    assert 'Ensure this value is greater than or equal to 50' in str(excinfo.value)
    err_code = async_handler.get_error_code(str(excinfo.value))
    assert err_code == accelize_drm.exceptions.DRMWSReqError.error_code
    print('Test frequency underflow: PASS')

    # Test web service detects a frequency overflow
    async_cb.reset()
    conf_json.reset()
    conf_json['drm']['bypass_frequency_detection'] = True
    conf_json['drm']['frequency_mhz'] = 400
    conf_json.save()
    assert conf_json['drm']['frequency_mhz'] == 400

    drm_manager = accelize_drm.DrmManager(
        conf_json.path,
        cred_json.path,
        driver.read_register_callback,
        driver.write_register_callback
    )
    with pytest.raises(accelize_drm.exceptions.DRMWSReqError) as excinfo:
        drm_manager.activate()
    assert 'Metering Web Service error 400' in str(excinfo.value)
    assert 'Ensure this value is less than or equal to 320' in str(excinfo.value)
    err_code = async_handler.get_error_code(str(excinfo.value))
    assert err_code == accelize_drm.exceptions.DRMWSReqError.error_code
    print('Test frequency overflow: PASS')


@pytest.mark.minimum
def test_drm_manager_frequency_detection_method1(accelize_drm, conf_json, cred_json, async_handler, basic_log_file):
    """Test method1 (based on dedicated counter in AXI wrapper) to estimate drm frequency is working"""

    if not accelize_drm.pytest_new_freq_method_supported:
        pytest.skip("New frequency detection method is not supported: test skipped")

    driver = accelize_drm.pytest_fpga_driver[0]
    async_cb = async_handler.create()

    conf_json.reset()
    conf_json['settings'].update(basic_log_file.create(1))
    conf_json.save()

    drm_manager = accelize_drm.DrmManager(
        conf_json.path,
        cred_json.path,
        driver.read_register_callback,
        driver.write_register_callback,
        async_cb.callback
    )
    assert drm_manager.get('frequency_detection_method') == 1
    del drm_manager
    log_content = basic_log_file.read()
    assert "Use dedicated counter to compute DRM frequency (method 1)" in log_content
<<<<<<< HEAD
    basic_log_file.remove()
=======
    remove(logpath)
>>>>>>> c98e6b21


def test_drm_manager_frequency_detection_method1_exception(accelize_drm, conf_json, cred_json, async_handler):
    """Test method1 (based on dedicated counter in AXI wrapper) to estimate drm frequency is working"""

    if not accelize_drm.pytest_new_freq_method_supported:
        pytest.skip("New frequency detection method is not supported: test skipped")

    driver = accelize_drm.pytest_fpga_driver[0]
    async_cb = async_handler.create()

    conf_json.reset()
    conf_json['settings']['frequency_detection_period'] = (int)(2**32 / 125000000 * 1000) + 2
    conf_json.save()
    with pytest.raises(accelize_drm.exceptions.DRMBadFrequency) as excinfo:
        drm_manager = accelize_drm.DrmManager(
            conf_json.path,
            cred_json.path,
            driver.read_register_callback,
            driver.write_register_callback,
            async_cb.callback
        )
    assert search(r'Frequency auto-detection failed: frequency_detection_period parameter \([^)]+\) is too long',
                  str(excinfo.value)) is not None
    assert async_handler.get_error_code(str(excinfo.value)) == accelize_drm.exceptions.DRMBadFrequency.error_code
    async_cb.assert_NoError()


@pytest.mark.minimum
def test_drm_manager_frequency_detection_method2(accelize_drm, conf_json, cred_json, async_handler, basic_log_file):
    """Test method2 (based on license timer) to estimate drm frequency is still working"""

    refdesign = accelize_drm.pytest_ref_designs
    driver = accelize_drm.pytest_fpga_driver[0]
    fpga_image_bkp = driver.fpga_image
    async_cb = async_handler.create()

    # Program FPGA with HDK 3.x.x (with frequency detection method 2)
    hdk = list(filter(lambda x: x.startswith('3.'), refdesign.hdk_versions))[-1]
    assert hdk.startswith('3.')
    image_id = refdesign.get_image_id(hdk)
    try:
        driver.program_fpga(image_id)
        conf_json.reset()
        conf_json['settings'].update(basic_log_file.create(1))
        conf_json.save()
        drm_manager = accelize_drm.DrmManager(
            conf_json.path,
            cred_json.path,
            driver.read_register_callback,
            driver.write_register_callback,
            async_cb.callback
        )
        assert drm_manager.get('frequency_detection_method') == 2
        drm_manager.activate()
        assert drm_manager.get('frequency_detection_method') == 2
        drm_manager.deactivate()
        del drm_manager
        log_content = basic_log_file.read()
        assert "Use license timer counter to compute DRM frequency (method 2)" in log_content
<<<<<<< HEAD
        basic_log_file.remove()
=======
        remove(logpath)
>>>>>>> c98e6b21
    finally:
        # Reprogram FPGA with original image
        driver.program_fpga(fpga_image_bkp)


def test_drm_manager_frequency_detection_bypass(accelize_drm, conf_json, cred_json, async_handler):
    """Test bypass of frequency detection"""

    if not accelize_drm.pytest_new_freq_method_supported:
        pytest.skip("New frequency detection method is not supported: test skipped")

    driver = accelize_drm.pytest_fpga_driver[0]
    async_cb = async_handler.create()

    # Test when bypass = True
    conf_json.reset()
    conf_json['drm']['bypass_frequency_detection'] = True
    conf_json['drm']['frequency_mhz'] = 80
    conf_json.save()
    drm_manager = accelize_drm.DrmManager(
        conf_json.path,
        cred_json.path,
        driver.read_register_callback,
        driver.write_register_callback,
        async_cb.callback
    )
    assert drm_manager.get('drm_frequency') == 80
    drm_manager.activate()
    try:
        sleep(1)
        assert drm_manager.get('drm_frequency') == 80
    except:
        drm_manager.deactivate()
    async_cb.assert_NoError()
    print('Test bypass_frequency_detection=true: PASS')

    # Test when bypass = False
    conf_json.reset()
    conf_json['drm']['frequency_mhz'] = 80
    conf_json.save()
    with pytest.raises(accelize_drm.exceptions.DRMBadFrequency) as excinfo:
        drm_manager = accelize_drm.DrmManager(
            conf_json.path,
            cred_json.path,
            driver.read_register_callback,
            driver.write_register_callback,
            async_cb.callback
        )
    assert search(r'DRM frequency .* differs from .* configuration file',
            str(excinfo.value)) is not None
    assert async_handler.get_error_code(str(excinfo.value)) == accelize_drm.exceptions.DRMBadFrequency.error_code
    async_cb.assert_NoError()
    print('Test bypass_frequency_detection=false: PASS')<|MERGE_RESOLUTION|>--- conflicted
+++ resolved
@@ -167,11 +167,7 @@
     del drm_manager
     log_content = basic_log_file.read()
     assert "Use dedicated counter to compute DRM frequency (method 1)" in log_content
-<<<<<<< HEAD
     basic_log_file.remove()
-=======
-    remove(logpath)
->>>>>>> c98e6b21
 
 
 def test_drm_manager_frequency_detection_method1_exception(accelize_drm, conf_json, cred_json, async_handler):
@@ -232,11 +228,7 @@
         del drm_manager
         log_content = basic_log_file.read()
         assert "Use license timer counter to compute DRM frequency (method 2)" in log_content
-<<<<<<< HEAD
         basic_log_file.remove()
-=======
-        remove(logpath)
->>>>>>> c98e6b21
     finally:
         # Reprogram FPGA with original image
         driver.program_fpga(fpga_image_bkp)
