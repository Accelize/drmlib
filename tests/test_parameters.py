# -*- coding: utf-8 -*-
"""
Test node-locked behavior of DRM Library.
"""
import pytest
from os import remove, getpid
from os.path import isfile, realpath
from re import match, search, finditer
from time import sleep, time

from tests.conftest import wait_func_true, whoami


LOG_FORMAT_SHORT = "[%^%=8l%$] %-6t, %v"
LOG_FORMAT_LONG = "%Y-%m-%d %H:%M:%S.%e - %18s:%-4# [%=8l] %=6t, %v"

_PARAM_LIST = ('license_type',
               'license_duration',
               'num_activators',
               'session_id',
               'session_status',
               'license_status',
               'metered_data',
               'nodelocked_request_file',
               'drm_frequency',
               'drm_license_type',
               'product_info',
               'mailbox_size',
               'token_string',
               'token_validity',
               'token_time_left',
               'log_verbosity',
               'log_format',
               'log_file_verbosity',
               'log_file_format',
               'log_file_path',
               'log_file_type',
               'log_file_rotating_size',
               'log_file_rotating_num',
               'bypass_frequency_detection',
               'frequency_detection_method',
               'frequency_detection_threshold',
               'frequency_detection_period',
               'custom_field',
               'mailbox_data',
               'ws_retry_period_long',
               'ws_retry_period_short',
               'ws_request_timeout',
               'log_message_level',
               'list_all',
               'dump_all',
               'page_ctrlreg',
               'page_vlnvfile',
               'page_licfile',
               'page_tracefile',
               'page_meteringfile',
               'page_mailbox',
               'hw_report',
               'trigger_async_callback',
               'log_message',
               'hdk_compatibility',
               'health_period',
               'health_retry',
               'health_retry_sleep',
<<<<<<< HEAD
               'ws_api_retry_duration'
=======
               'host_data_verbosity',
               'host_data'
>>>>>>> 094af51e
)


@pytest.mark.minimum
def test_parameter_key_modification_with_config_file(accelize_drm, conf_json, cred_json,
                                                     async_handler):
    """Test accesses to parameters"""

    driver = accelize_drm.pytest_fpga_driver[0]
    async_cb = async_handler.create()

    # First get all default value for all tested parameters
    async_cb.reset()
    conf_json.reset()
    drm_manager = accelize_drm.DrmManager(
        conf_json.path,
        cred_json.path,
        driver.read_register_callback,
        driver.write_register_callback,
        async_cb.callback
    )
    orig_log_verbosity = drm_manager.get('log_verbosity')
    orig_log_format = drm_manager.get('log_format')
    orig_frequency_mhz = drm_manager.get('drm_frequency')
    orig_frequency_detect_period = drm_manager.get('frequency_detection_period')
    orig_frequency_detect_threshold = drm_manager.get('frequency_detection_threshold')
    orig_retry_period_long = drm_manager.get('ws_retry_period_long')
    orig_retry_period_short = drm_manager.get('ws_retry_period_short')
    orig_api_retry_duration = drm_manager.get('ws_api_retry_duration')
    orig_request_timeout = drm_manager.get('ws_request_timeout')

    # Test parameter: log_verbosity
    from random import choice
    async_cb.reset()
    conf_json.reset()
    log_level_choice = list(range(0,6))
    log_level_choice.remove(orig_log_verbosity)
    exp_value = choice(log_level_choice)
    assert exp_value != orig_log_verbosity
    conf_json['settings']['log_verbosity'] = exp_value
    conf_json.save()
    drm_manager = accelize_drm.DrmManager(
        conf_json.path,
        cred_json.path,
        driver.read_register_callback,
        driver.write_register_callback,
        async_cb.callback
    )
    assert drm_manager.get('log_verbosity') == exp_value
    drm_manager.set(log_verbosity=orig_log_verbosity)
    print("Test parameter 'log_verbosity': PASS")

    # Test parameter: log_format
    async_cb.reset()
    conf_json.reset()
    exp_value = LOG_FORMAT_LONG
    conf_json['settings']['log_format'] = exp_value
    conf_json.save()
    drm_manager = accelize_drm.DrmManager(
        conf_json.path,
        cred_json.path,
        driver.read_register_callback,
        driver.write_register_callback,
        async_cb.callback
    )
    assert drm_manager.get('log_format') == exp_value
    async_cb.assert_NoError()
    print("Test parameter 'log_format': PASS")

    # Test parameter: log_file_verbosity
    async_cb.reset()
    conf_json.reset()
    exp_value = 0
    conf_json['settings']['log_file_verbosity'] = exp_value
    conf_json.save()
    drm_manager = accelize_drm.DrmManager(
        conf_json.path,
        cred_json.path,
        driver.read_register_callback,
        driver.write_register_callback,
        async_cb.callback
    )
    assert drm_manager.get('log_file_verbosity') == exp_value
    async_cb.assert_NoError()
    print("Test parameter 'log_file_verbosity': PASS")

    # Test parameter: log_file_format
    async_cb.reset()
    conf_json.reset()
    exp_value = LOG_FORMAT_SHORT
    conf_json['settings']['log_file_format'] = exp_value
    conf_json.save()
    drm_manager = accelize_drm.DrmManager(
        conf_json.path,
        cred_json.path,
        driver.read_register_callback,
        driver.write_register_callback,
        async_cb.callback
    )
    assert drm_manager.get('log_file_format') == exp_value
    async_cb.assert_NoError()
    print("Test parameter 'log_file_format': PASS")

    # Test parameter: log_file_path
    async_cb.reset()
    conf_json.reset()
    exp_value = accelize_drm.create_log_path(whoami())
    conf_json['settings']['log_file_path'] = exp_value
    conf_json.save()
    drm_manager = accelize_drm.DrmManager(
        conf_json.path,
        cred_json.path,
        driver.read_register_callback,
        driver.write_register_callback,
        async_cb.callback
    )
    assert drm_manager.get('log_file_path') == exp_value
    async_cb.assert_NoError()
    print("Test parameter 'log_file_path': PASS")

    # Test parameter: log_file_type
    async_cb.reset()
    conf_json.reset()
    exp_value = 1
    conf_json['settings']['log_file_type'] = exp_value
    conf_json.save()
    drm_manager = accelize_drm.DrmManager(
        conf_json.path,
        cred_json.path,
        driver.read_register_callback,
        driver.write_register_callback,
        async_cb.callback
    )
    assert drm_manager.get('log_file_type') == exp_value
    async_cb.assert_NoError()
    print("Test parameter 'log_file_type': PASS")

    # Test parameter: log_file_rotating_size
    async_cb.reset()
    conf_json.reset()
    exp_value = 1024
    conf_json['settings']['log_file_rotating_size'] = exp_value
    conf_json.save()
    drm_manager = accelize_drm.DrmManager(
        conf_json.path,
        cred_json.path,
        driver.read_register_callback,
        driver.write_register_callback,
        async_cb.callback
    )
    assert drm_manager.get('log_file_rotating_size') == exp_value
    async_cb.assert_NoError()
    print("Test parameter 'log_file_rotating_size': PASS")

    # Test parameter: log_file_rotating_num
    async_cb.reset()
    conf_json.reset()
    exp_value = 10
    conf_json['settings']['log_file_rotating_num'] = exp_value
    conf_json.save()
    drm_manager = accelize_drm.DrmManager(
        conf_json.path,
        cred_json.path,
        driver.read_register_callback,
        driver.write_register_callback,
        async_cb.callback
    )
    assert drm_manager.get('log_file_rotating_num') == exp_value
    async_cb.assert_NoError()
    print("Test parameter 'log_file_rotating_num': PASS")

    # Test parameter: frequency_detection_method
    if accelize_drm.pytest_new_freq_method_supported:
        async_cb.reset()
        conf_json.reset()
        drm_manager = accelize_drm.DrmManager(
            conf_json.path,
            cred_json.path,
            driver.read_register_callback,
            driver.write_register_callback,
            async_cb.callback
        )
        assert drm_manager.get('frequency_detection_method') == 1
        print("Test parameter 'frequency_detection_method': PASS")

    # Test parameter: bypass_frequency_detection
    if accelize_drm.pytest_new_freq_method_supported:
        async_cb.reset()
        conf_json.reset()
        drm_manager = accelize_drm.DrmManager(
            conf_json.path,
            cred_json.path,
            driver.read_register_callback,
            driver.write_register_callback,
            async_cb.callback
        )
        assert not drm_manager.get('bypass_frequency_detection')
        conf_json.reset()
        conf_json['drm']['bypass_frequency_detection'] = True
        conf_json.save()
        drm_manager = accelize_drm.DrmManager(
            conf_json.path,
            cred_json.path,
            driver.read_register_callback,
            driver.write_register_callback,
            async_cb.callback
        )
        assert drm_manager.get('bypass_frequency_detection')
        print("Test parameter 'bypass_frequency_detection': PASS")

    # Test parameter: drm_frequency
    async_cb.reset()
    conf_json.reset()
    exp_value = 2*orig_frequency_mhz
    conf_json['drm']['bypass_frequency_detection'] = True
    conf_json['drm']['frequency_mhz'] = exp_value
    conf_json.save()
    drm_manager = accelize_drm.DrmManager(
        conf_json.path,
        cred_json.path,
        driver.read_register_callback,
        driver.write_register_callback,
        async_cb.callback
    )
    assert drm_manager.get('drm_frequency') == exp_value
    async_cb.assert_NoError()
    print("Test parameter 'drm_frequency': PASS")

    # Test parameter: frequency_detection_period
    async_cb.reset()
    conf_json.reset()
    exp_value = 2*orig_frequency_detect_period
    conf_json['settings'] = {'frequency_detection_period': exp_value}
    conf_json.save()
    drm_manager = accelize_drm.DrmManager(
        conf_json.path,
        cred_json.path,
        driver.read_register_callback,
        driver.write_register_callback,
        async_cb.callback
    )
    value = drm_manager.get('frequency_detection_period')
    assert value == exp_value
    async_cb.assert_NoError()
    print("Test parameter 'frequency_detection_period': PASS")

    # Test parameter: frequency_detection_threshold
    async_cb.reset()
    conf_json.reset()
    exp_value = 2*orig_frequency_detect_threshold
    conf_json['settings'] = {'frequency_detection_threshold': exp_value}
    conf_json.save()
    drm_manager = accelize_drm.DrmManager(
        conf_json.path,
        cred_json.path,
        driver.read_register_callback,
        driver.write_register_callback,
        async_cb.callback
    )
    value = drm_manager.get('frequency_detection_threshold')
    assert value == exp_value
    async_cb.assert_NoError()
    print("Test parameter 'frequency_detection_threshold': PASS")

    # Test parameter: ws_retry_period_long
    async_cb.reset()
    conf_json.reset()
    # Check error: ws_retry_period_long must be != ws_retry_period_short
    conf_json['settings'] = {'ws_retry_period_long': orig_retry_period_short}
    conf_json.save()
    with pytest.raises(accelize_drm.exceptions.DRMBadArg) as excinfo:
        accelize_drm.DrmManager(
            conf_json.path,
            cred_json.path,
            driver.read_register_callback,
            driver.write_register_callback,
            async_cb.callback
        )
    assert search(r'ws_retry_period_long .+ must be greater than ws_retry_period_short .+',
                  str(excinfo.value)) is not None
    err_code = async_handler.get_error_code(str(excinfo.value))
    assert err_code == accelize_drm.exceptions.DRMBadArg.error_code
    async_cb.assert_NoError()

    async_cb.reset()
    conf_json.reset()
    exp_value = orig_retry_period_long + 1
    conf_json['settings'] = {'ws_retry_period_long': exp_value}
    conf_json.save()
    drm_manager = accelize_drm.DrmManager(
        conf_json.path,
        cred_json.path,
        driver.read_register_callback,
        driver.write_register_callback,
        async_cb.callback
    )
    value = drm_manager.get('ws_retry_period_long')
    assert value == exp_value
    async_cb.assert_NoError()
    print("Test parameter 'ws_retry_period_long': PASS")

    # Test parameter: ws_retry_period_short
    async_cb.reset()
    conf_json.reset()
    # Check error: ws_retry_period_long must be != ws_retry_period_short
    conf_json['settings'] = {'ws_retry_period_short': orig_retry_period_long}
    conf_json.save()
    with pytest.raises(accelize_drm.exceptions.DRMBadArg) as excinfo:
        accelize_drm.DrmManager(
            conf_json.path,
            cred_json.path,
            driver.read_register_callback,
            driver.write_register_callback,
            async_cb.callback
        )
    assert search(r'ws_retry_period_long .+ must be greater than ws_retry_period_short .+',
                  str(excinfo.value)) is not None
    err_code = async_handler.get_error_code(str(excinfo.value))
    assert err_code == accelize_drm.exceptions.DRMBadArg.error_code
    async_cb.assert_NoError()

    async_cb.reset()
    conf_json.reset()
    exp_value = orig_retry_period_short + 1
    conf_json['settings'] = {'ws_retry_period_short': exp_value}
    conf_json.save()
    drm_manager = accelize_drm.DrmManager(
        conf_json.path,
        cred_json.path,
        driver.read_register_callback,
        driver.write_register_callback,
        async_cb.callback
    )
    value = drm_manager.get('ws_retry_period_short')
    assert value == exp_value
    async_cb.assert_NoError()
    print("Test parameter 'ws_retry_period_short': PASS")

    # Test parameter: ws_api_retry_duration
    async_cb.reset()
    conf_json.reset()
    conf_json['settings'] = {'ws_api_retry_duration': 0}
    conf_json.save()
    accelize_drm.DrmManager(
        conf_json.path,
        cred_json.path,
        driver.read_register_callback,
        driver.write_register_callback,
        async_cb.callback
    )
    async_cb.reset()
    conf_json.reset()
    exp_value = orig_api_retry_duration + 1
    conf_json['settings'] = {'ws_api_retry_duration': exp_value}
    conf_json.save()
    drm_manager = accelize_drm.DrmManager(
        conf_json.path,
        cred_json.path,
        driver.read_register_callback,
        driver.write_register_callback,
        async_cb.callback
    )
    value = drm_manager.get('ws_api_retry_duration')
    assert value == exp_value
    async_cb.assert_NoError()
    print("Test parameter 'ws_api_retry_duration': PASS")

    # Test parameter: ws_request_timeout
    async_cb.reset()
    conf_json.reset()
    conf_json['settings'] = {'ws_request_timeout': 0}
    conf_json.save()
    with pytest.raises(accelize_drm.exceptions.DRMBadArg) as excinfo:
        accelize_drm.DrmManager(
            conf_json.path,
            cred_json.path,
            driver.read_register_callback,
            driver.write_register_callback,
            async_cb.callback
        )
    assert "ws_request_timeout must not be 0" in str(excinfo.value)
    err_code = async_handler.get_error_code(str(excinfo.value))
    assert err_code == accelize_drm.exceptions.DRMBadArg.error_code
    async_cb.reset()
    conf_json.reset()
    exp_value = 2*orig_request_timeout
    conf_json['settings'] = {'ws_request_timeout': exp_value}
    conf_json.save()
    drm_manager = accelize_drm.DrmManager(
        conf_json.path,
        cred_json.path,
        driver.read_register_callback,
        driver.write_register_callback,
        async_cb.callback
    )
    assert drm_manager.get('ws_request_timeout') == exp_value
    async_cb.assert_NoError()
    print("Test parameter 'ws_request_timeout': PASS")

    # Test parameter: host_data_verbosity
    async_cb.reset()
    conf_json.reset()
    expectVal = 0
    conf_json['settings'] = {'host_data_verbosity': expectVal}
    conf_json.save()
    drm_manager = accelize_drm.DrmManager(
        conf_json.path,
        cred_json.path,
        driver.read_register_callback,
        driver.write_register_callback,
        async_cb.callback
    )
    assert drm_manager.get('host_data_verbosity') == expectVal

    conf_json.reset()
    expectVal = 2
    conf_json['settings'] = {'host_data_verbosity': expectVal}
    conf_json.save()
    drm_manager = accelize_drm.DrmManager(
        conf_json.path,
        cred_json.path,
        driver.read_register_callback,
        driver.write_register_callback,
        async_cb.callback
    )
    assert drm_manager.get('host_data_verbosity') == expectVal
    async_cb.assert_NoError()
    print("Test parameter 'host_data_verbosity': PASS")

    # Test unsupported parameter
    async_cb.reset()
    conf_json.reset()
    conf_json['settings'] = {'unsupported_param': 10.2}
    conf_json.save()
    accelize_drm.DrmManager(
        conf_json.path,
        cred_json.path,
        driver.read_register_callback,
        driver.write_register_callback,
        async_cb.callback
    )
    async_cb.assert_NoError()
    print("Test unsupported parameter: PASS")

    # Test empty parameter
    async_cb.reset()
    conf_json.reset()
    conf_json['settings'] = {'': 10.2}
    conf_json.save()
    accelize_drm.DrmManager(
        conf_json.path,
        cred_json.path,
        driver.read_register_callback,
        driver.write_register_callback,
        async_cb.callback
    )
    async_cb.assert_NoError()
    print("Test empty parameter: PASS")


def test_parameter_key_modification_with_get_set(accelize_drm, conf_json, cred_json, async_handler,
                                                 ws_admin):
    """Test accesses to parameter"""

    driver = accelize_drm.pytest_fpga_driver[0]
    async_cb = async_handler.create()
    activators = accelize_drm.pytest_fpga_activators[0]
    activators.reset_coin()

    print()

    # Test with a nodelocked user

    # Test parameter: license_type and drm_license_type in nodelocked and nodelocked_request_file
    # => Done in test_nodelock_mode_on_hw

    # Test with a floating/metered user

    async_cb.reset()
    cred_json.set_user('accelize_accelerator_test_02')
    conf_json.reset()
    drm_manager = accelize_drm.DrmManager(
        conf_json.path,
        cred_json.path,
        driver.read_register_callback,
        driver.write_register_callback,
        async_cb.callback
    )

    # Test when parameter is a list
    value = drm_manager.get('num_activators','license_type')
    assert isinstance(value, dict)
    assert value['num_activators'] == activators.length
    assert value['license_type'] == 'Floating/Metering'
    async_cb.assert_NoError()
    print("Test when parameter is a list: PASS")

    # Test parameter: log_verbosity
    orig_val = drm_manager.get('log_verbosity')
    exp_val = 1 if orig_val == 0 else 0
    drm_manager.set(log_verbosity=exp_val)
    assert drm_manager.get('log_verbosity') == exp_val
    drm_manager.set(log_verbosity=orig_val)
    async_cb.assert_NoError()
    print("Test parameter 'log_verbosity': PASS")

    # Test parameter: log_format
    orig_val = drm_manager.get('log_format')
    exp_val = LOG_FORMAT_LONG
    drm_manager.set(log_format=exp_val)
    assert drm_manager.get('log_format') == exp_val
    drm_manager.set(log_format=orig_val)
    async_cb.assert_NoError()
    print("Test parameter 'log_format': PASS")

    # Test parameter: log_file_verbosity
    orig_val = drm_manager.get('log_file_verbosity')
    exp_val = 1 if orig_val == 0 else 0
    drm_manager.set(log_file_verbosity=exp_val)
    assert drm_manager.get('log_file_verbosity') == exp_val
    drm_manager.set(log_file_verbosity=orig_val)
    async_cb.assert_NoError()
    print("Test parameter 'log_file_verbosity': PASS")

    # Test parameter: log_file_format
    orig_val = drm_manager.get('log_file_format')
    assert orig_val == LOG_FORMAT_LONG
    exp_val = LOG_FORMAT_SHORT
    drm_manager.set(log_file_format=exp_val)
    assert drm_manager.get('log_file_format') == exp_val
    drm_manager.set(log_file_format=orig_val)
    async_cb.assert_NoError()
    print("Test parameter 'log_file_format': PASS")

    # Test parameter: log_file_path, log_file_type, log_file_rotating_size, log_file_rotating_num
    # => Cannot be written programmatically

    # Test parameter: license_type in metering
    assert drm_manager.get('license_type') == 'Floating/Metering'
    async_cb.assert_NoError()
    print("Test parameter 'license_type' in Metered: PASS")

    # Test parameter: drm_license_type, license_duration
    drm_manager.activate()
    assert drm_manager.get('drm_license_type') == 'Floating/Metering'
    assert drm_manager.get('license_duration') != 0
    drm_manager.deactivate()
    with pytest.raises(accelize_drm.exceptions.DRMBadArg) as excinfo:
        drm_manager.set(license_duration=10)
    assert "Parameter 'license_duration' cannot be overwritten" in str(excinfo.value)
    assert async_handler.get_error_code(str(excinfo.value)) == accelize_drm.exceptions.DRMBadArg.error_code
    async_cb.assert_NoError()
    print("Test parameter 'drm_license_type', 'license_duration': PASS")

    # Test parameter: num_activators
    nb_activator = drm_manager.get('num_activators')
    assert nb_activator == activators.length, 'Unexpected number of activators'
    print("Test parameter 'num_activators': PASS")

    # Test parameter: session_id
    drm_manager.activate()
    sessionId = drm_manager.get('session_id')
    assert len(sessionId) == 16, 'Unexpected length of session ID'
    drm_manager.deactivate()
    async_cb.assert_NoError()
    print("Test parameter 'session_id': PASS")

    # Test parameter: session_status
    session_state = drm_manager.get('session_status')
    assert not session_state
    drm_manager.activate()
    session_state = drm_manager.get('session_status')
    assert session_state
    drm_manager.deactivate()
    session_state = drm_manager.get('session_status')
    assert not session_state
    async_cb.assert_NoError()
    print("Test parameter 'session_status': PASS")

    # Test parameter: license_status
    assert not drm_manager.get('license_status')
    drm_manager.activate()
    assert drm_manager.get('license_status')
    drm_manager.deactivate()
    assert not drm_manager.get('license_status')
    async_cb.assert_NoError()
    print("Test parameter 'license_status': PASS")

    # Test parameter: metered_data
    drm_manager.activate()
    activators[0].generate_coin(10)
    activators[0].check_coin(drm_manager.get('metered_data'))
    async_cb.assert_NoError()
    drm_manager.deactivate()
    activators[0].reset_coin()

    print("Test parameter 'metered_data': PASS")

    # Test parameter: page_ctrlreg
    page = drm_manager.get('page_ctrlreg')
    assert search(r'Register\s+@0x00:\s+0x00000000', page), 'Unexpected content of page_ctrlreg'
    print("Test parameter 'page_ctrlreg': PASS")

    # Test parameter: page_vlnvfile
    page = drm_manager.get('page_vlnvfile')
    assert search(r'Register\s+@0x00:\s+0x00000001', page), 'Unexpected content of page_vlnvfile'
    print("Test parameter 'page_vlnvfile': PASS")

    # Test parameter: page_licfile
    page = drm_manager.get('page_licfile')
    assert search(r'Register\s+@0x00:\s+0x00000002', page), 'Unexpected content of page_licfile'
    print("Test parameter 'page_licfile': PASS")

    # Test parameter: page_tracefile
    page = drm_manager.get('page_tracefile')
    assert search(r'Register\s+@0x00:\s+0x00000003', page), 'Unexpected content of page_tracefile'
    print("Test parameter 'page_tracefile': PASS")

    # Test parameter: page_meteringfile
    page = drm_manager.get('page_meteringfile')
    assert search(r'Register\s+@0x00:\s+0x00000004', page), 'Unexpected content of page_meteringfile'
    print("Test parameter 'page_meteringfile': PASS")

    # Test parameter: page_mailbox
    page = drm_manager.get('page_mailbox')
    assert search(r'Register\s+@0x00:\s+0x00000005', page), 'Unexpected content of page_mailbox'
    print("Test parameter 'page_mailbox': PASS")

    # Test parameter: hw_report
    hw_report = drm_manager.get('hw_report')
    nb_lines = len(tuple(finditer(r'\n', hw_report)))
    assert nb_lines > 10, 'Unexpected HW report content'
    print("Test parameter 'hw_report': PASS")

    # Test parameter: frequency_detection_threshold
    orig_freq_threhsold = drm_manager.get('frequency_detection_threshold')    # Save original threshold
    exp_freq_threhsold = orig_freq_threhsold * 2
    drm_manager.set(frequency_detection_threshold=exp_freq_threhsold)
    new_freq_threhsold = drm_manager.get('frequency_detection_threshold')
    assert new_freq_threhsold == exp_freq_threhsold, 'Unexpected frequency dectection threshold percentage'
    drm_manager.set(frequency_detection_threshold=orig_freq_threhsold)    # Restore original threshold
    print("Test parameter 'frequency_detection_threshold': PASS")

    # Test parameter: frequency_detection_period
    orig_freq_period = drm_manager.get('frequency_detection_period')    # Save original period
    exp_freq_period = orig_freq_period * 2
    drm_manager.set(frequency_detection_period=exp_freq_period)
    new_freq_period = drm_manager.get('frequency_detection_period')
    assert new_freq_period == exp_freq_period, 'Unexpected frequency dectection period'
    drm_manager.set(frequency_detection_period=orig_freq_period)    # Restore original period
    print("Test parameter 'frequency_detection_period': PASS")

    # Test parameter: drm_frequency
    freq_period = drm_manager.get('frequency_detection_period')    # Save original period
    drm_manager.activate()
    #sleep(2.0*freq_period/1000)
    freq_drm = drm_manager.get('drm_frequency')
    drm_manager.deactivate()
    assert 125 <= freq_drm <= 126, 'Unexpected frequency gap threshold'
    print("Test parameter 'drm_frequency': PASS")

    # Test parameter: product_info
    from pprint import pformat
    product_id = pformat(drm_manager.get('product_info'))
    exp_product_id = pformat(activators.product_id)
    assert product_id == exp_product_id, 'Unexpected product ID'
    print("Test parameter 'product_info': PASS")

    # Test parameter: mailbox_size
    mailbox_size = drm_manager.get('mailbox_size')
    assert mailbox_size == 14, 'Unexpected Mailbox size'
    print("Test parameter 'mailbox_size': PASS")

    # Test parameter: token_string, token_validity and token_time_left
    drm_manager.activate()
    token_time_left = drm_manager.get('token_time_left')
    if token_time_left < 15:
        drm_manager.deactivate()
        sleep(16)
        drm_manager.activate()
    token_string = drm_manager.get('token_string')
    assert len(token_string) > 0
    token_validity = drm_manager.get('token_validity')
    assert token_validity > 15
    token_time_left = drm_manager.get('token_time_left')
    sleep(2)
    assert 2 <= token_time_left - drm_manager.get('token_time_left') <= 3
    assert drm_manager.get('token_validity') == token_validity
    assert token_string == drm_manager.get('token_string')
    drm_manager.deactivate()
    print("Test parameter 'token_string', 'token_validity' and 'token_time_left': PASS")

    # Test parameter: list_all
    list_param = drm_manager.get('list_all')
    assert isinstance(list_param , list)
    assert len(list_param) == len(_PARAM_LIST)
    assert all(key in _PARAM_LIST for key in list_param)
    print("Test parameter 'list_all': PASS")

    # Test parameter: dump_all
    dump_param = drm_manager.get('dump_all')
    assert isinstance(dump_param, dict)
    assert len(dump_param) == _PARAM_LIST.index('dump_all')
    assert all(key in _PARAM_LIST for key in dump_param.keys())
    print("Test parameter 'dump_all': PASS")

    # Test parameter: custom_field
    from random import randint
    val_exp = randint(0,0xFFFFFFFF)
    val_init = drm_manager.get('custom_field')
    assert val_exp != val_init
    drm_manager.set(custom_field=val_exp)
    assert drm_manager.get('custom_field') == val_exp
    print("Test parameter 'custom_field': PASS")

    # Test parameter: mailbox_data
    from random import sample
    mailbox_size = drm_manager.get('mailbox_size')
    wr_msg = sample(range(0xFFFFFFFF), mailbox_size)
    drm_manager.set(mailbox_data=wr_msg)
    rd_msg = drm_manager.get('mailbox_data')
    assert type(rd_msg) == type(wr_msg) == list
    assert rd_msg == wr_msg
    print("Test parameter 'mailbox_data': PASS")

    # Test parameter: ws_retry_period_long
    orig_retry_period_long = drm_manager.get('ws_retry_period_long')  # Save original value
    orig_retry_period_short = drm_manager.get('ws_retry_period_short')
    with pytest.raises(accelize_drm.exceptions.DRMBadArg) as excinfo:
        drm_manager.set(ws_retry_period_long=orig_retry_period_short)
    assert search(r'ws_retry_period_long .+ must be greater than ws_retry_period_short .+',
                  str(excinfo.value)) is not None
    err_code = async_handler.get_error_code(str(excinfo.value))
    assert err_code == accelize_drm.exceptions.DRMBadArg.error_code
    exp_value = orig_retry_period_long + 1
    drm_manager.set(ws_retry_period_long=exp_value)
    assert drm_manager.get('ws_retry_period_long') == exp_value
    drm_manager.set(ws_retry_period_long=orig_retry_period_long)  # Restore original value
    async_cb.assert_NoError()
    print("Test parameter 'ws_retry_period_long': PASS")

    # Test parameter: ws_retry_period_short
    orig_retry_period_short = drm_manager.get('ws_retry_period_short')  # Save original value
    orig_retry_period_long = drm_manager.get('ws_retry_period_long')
    with pytest.raises(accelize_drm.exceptions.DRMBadArg) as excinfo:
        drm_manager.set(ws_retry_period_short=orig_retry_period_long)
    assert search(r'ws_retry_period_long .+ must be greater than ws_retry_period_short .+',
                  str(excinfo.value)) is not None
    err_code = async_handler.get_error_code(str(excinfo.value))
    assert err_code == accelize_drm.exceptions.DRMBadArg.error_code
    exp_value = orig_retry_period_short + 1
    drm_manager.set(ws_retry_period_short=exp_value)
    assert drm_manager.get('ws_retry_period_short') == exp_value
    drm_manager.set(ws_retry_period_short=orig_retry_period_short)  # Restore original value
    async_cb.assert_NoError()
    print("Test parameter 'ws_retry_period_short': PASS")

    # Test parameter: ws_api_retry_duration
    orig_api_retry_duration = drm_manager.get('ws_api_retry_duration')  # Save original value
    exp_value = 0
    drm_manager.set(ws_api_retry_duration=exp_value)
    assert drm_manager.get('ws_api_retry_duration') == exp_value
    exp_value = orig_api_retry_duration + 100
    drm_manager.set(ws_api_retry_duration=exp_value)
    assert drm_manager.get('ws_api_retry_duration') == exp_value
    drm_manager.set(ws_api_retry_duration=orig_api_retry_duration)  # Restore original value
    async_cb.assert_NoError()
    print("Test parameter 'ws_api_retry_duration': PASS")

    # Test parameter: ws_request_timeout
    orig_request_timeout = drm_manager.get('ws_request_timeout') + 100
    with pytest.raises(accelize_drm.exceptions.DRMBadArg) as excinfo:
        drm_manager.set(ws_request_timeout=0)
    assert "Parameter 'ws_request_timeout' cannot be overwritten" in str(excinfo.value)
    async_cb.assert_NoError()
    print("Test parameter 'ws_request_timeout': PASS")

    # Test parameter: log_message_level
    level = drm_manager.get('log_message_level')
    exp_level = 5 if level!=5 else 4
    drm_manager.set(log_message_level=exp_level)
    assert drm_manager.get('log_message_level') == exp_level
    async_cb.assert_NoError()
    with pytest.raises(accelize_drm.exceptions.DRMBadArg) as excinfo:
        drm_manager.set(log_message_level=100)
    assert 'log_message_level (100) is out of range [0:6]' in str(excinfo.value)
    assert async_handler.get_error_code(str(excinfo.value)) == accelize_drm.exceptions.DRMBadArg.error_code
    async_cb.assert_NoError()
    print("Test parameter 'log_message_level': PASS")

    # Test parameter: trigger_async_callback
    drm_manager.activate()
    test_message = 'Test message'
    drm_manager.set(trigger_async_callback=test_message)
    assert async_cb.was_called, 'Asynchronous callback has not been called.'
    assert async_cb.message is not None, 'Asynchronous callback did not report any message'
    assert test_message in async_cb.message, 'Asynchronous callback has not received the correct message'
    assert async_cb.errcode == accelize_drm.exceptions.DRMDebug.error_code, \
        'Asynchronous callback has not received the correct error code'
    drm_manager.deactivate()
    async_cb.reset()
    async_cb.assert_NoError()
    with pytest.raises(accelize_drm.exceptions.DRMBadArg) as excinfo:
        drm_manager.get('trigger_async_callback')
    assert "Parameter 'trigger_async_callback' cannot be read" in str(excinfo.value)
    assert async_handler.get_error_code(str(excinfo.value)) == accelize_drm.exceptions.DRMBadArg.error_code
    async_cb.assert_NoError()
    print("Test parameter 'trigger_async_callback': PASS")

    # Test parameter: ParameterKeyCount
    assert drm_manager.get('ParameterKeyCount') == len(_PARAM_LIST)
    async_cb.assert_NoError()
    print("Test parameter 'ParameterKeyCount': PASS")

    # Test parameter: log_message
    async_cb.reset()
    conf_json.reset()
    logpath = accelize_drm.create_log_path(whoami())
    verbosity = 5
    conf_json['settings']['log_file_verbosity'] = verbosity
    conf_json['settings']['log_file_type'] = 1
    conf_json['settings']['log_file_path'] = logpath
    conf_json.save()

    drm_manager = accelize_drm.DrmManager(
        conf_json.path,
        cred_json.path,
        driver.read_register_callback,
        driver.write_register_callback,
        async_cb.callback
    )
    drm_manager.set(log_message_level=verbosity)
    msg = 'This line should appear in log file'
    drm_manager.set(log_message=msg)
    del drm_manager
    wait_func_true(lambda: isfile(logpath), 10)
    with open(logpath, 'rt') as f:
        log_content = f.read()
    assert "critical" in log_content
    assert msg in log_content
    async_cb.assert_NoError()
    remove(logpath)
    print("Test parameter 'log_message': PASS")

    # Test parameter: hdk_compatibility
    async_cb.reset()
    conf_json.reset()
    drm_manager = accelize_drm.DrmManager(
        conf_json.path,
        cred_json.path,
        driver.read_register_callback,
        driver.write_register_callback,
        async_cb.callback
    )
    hdk_limit = drm_manager.get('hdk_compatibility')
    assert match(r'\d+\.\d', hdk_limit)
    async_cb.assert_NoError()
    print("Test parameter 'hdk_compatibility': PASS")

    # Test parameter: health_period
    async_cb.reset()
    conf_json.reset()
    drm_manager = accelize_drm.DrmManager(
        conf_json.path,
        cred_json.path,
        driver.read_register_callback,
        driver.write_register_callback,
        async_cb.callback
    )
    assert drm_manager.get('health_period') == 0
    async_cb.assert_NoError()
    print("Test parameter 'health_period': PASS")

    # Test parameter: health_retry
    async_cb.reset()
    conf_json.reset()
    drm_manager = accelize_drm.DrmManager(
        conf_json.path,
        cred_json.path,
        driver.read_register_callback,
        driver.write_register_callback,
        async_cb.callback
    )
    assert drm_manager.get('health_retry') == drm_manager.get('ws_api_retry_duration')
    async_cb.assert_NoError()
    print("Test parameter 'health_retry': PASS")

    # Test parameter: health_retry_sleep
    async_cb.reset()
    conf_json.reset()
    drm_manager = accelize_drm.DrmManager(
        conf_json.path,
        cred_json.path,
        driver.read_register_callback,
        driver.write_register_callback,
        async_cb.callback
    )
    assert drm_manager.get('health_retry_sleep') == drm_manager.get('ws_retry_period_short')
    async_cb.assert_NoError()
    print("Test parameter 'health_retry_sleep': PASS")

    # Test parameter: host_data_verbosity
    async_cb.reset()
    conf_json.reset()
    drm_manager = accelize_drm.DrmManager(
        conf_json.path,
        cred_json.path,
        driver.read_register_callback,
        driver.write_register_callback,
        async_cb.callback
    )
    assert drm_manager.get('host_data_verbosity') == 1
    expectVal = 0
    conf_json['settings']['host_data_verbosity'] = expectVal
    conf_json.save()
    drm_manager = accelize_drm.DrmManager(
        conf_json.path,
        cred_json.path,
        driver.read_register_callback,
        driver.write_register_callback,
        async_cb.callback
    )
    assert drm_manager.get('host_data_verbosity') == expectVal
    with pytest.raises(accelize_drm.exceptions.DRMBadArg) as excinfo:
        drm_manager.set(host_data_verbosity=2)  # Test it cannot be written from code
    assert "Parameter 'host_data_verbosity' cannot be overwritten" in str(excinfo.value)
    assert async_handler.get_error_code(str(excinfo.value)) == accelize_drm.exceptions.DRMBadArg.error_code
    async_cb.assert_NoError()
    print("Test parameter 'host_data_verbosity': PASS")

    # Test parameter: host_data
    async_cb.reset()
    conf_json.reset()
    conf_json['settings'] = {'host_data': 0}
    conf_json.save()
    drm_manager = accelize_drm.DrmManager(
        conf_json.path,
        cred_json.path,
        driver.read_register_callback,
        driver.write_register_callback,
        async_cb.callback
    )
    assert type(drm_manager.get('host_data')) == dict
    assert len(drm_manager.get('host_data'))
    with pytest.raises(accelize_drm.exceptions.DRMBadArg) as excinfo:
        drm_manager.set(host_data={'test':'test'})
    async_cb.assert_NoError()
    print("Test parameter 'host_data': PASS")


def test_configuration_file_with_bad_authentication(accelize_drm, conf_json, cred_json,
                                                    async_handler):
    """Test errors when bad authentication parameters are provided to
    DRM Manager Constructor or Web Service."""

    driver = accelize_drm.pytest_fpga_driver[0]
    async_cb = async_handler.create()

    drm_manager = None
    print()
    try:
        # Test when authentication url in configuration file is wrong
        async_cb.reset()
        cred_json.set_user('accelize_accelerator_test_02')
        conf_json.reset()
        conf_json['licensing']['url'] = "http://acme.com"
        conf_json['settings']['ws_api_retry_duration'] = 5
        conf_json['settings']['ws_retry_period_short'] = 1
        conf_json.save()
        assert conf_json['licensing']['url'] == "http://acme.com"
        drm_manager = accelize_drm.DrmManager(
            conf_json.path,
            cred_json.path,
            driver.read_register_callback,
            driver.write_register_callback,
            async_cb.callback
        )
        with pytest.raises(accelize_drm.exceptions.DRMWSReqError) as excinfo:
            drm_manager.activate()
        assert "OAuth2 Web Service error 404" in str(excinfo.value)
        assert async_handler.get_error_code(str(excinfo.value)) == accelize_drm.exceptions.DRMWSReqError.error_code
        async_cb.assert_NoError()
        print('Test when authentication url in configuration file is wrong: PASS')

        # Test when client_id is wrong
        async_cb.reset()
        conf_json.reset()
        cred_json.set_user('accelize_accelerator_test_02')
        orig_client_id = cred_json.client_id
        replaced_char = 'A' if orig_client_id[0]!='A' else 'B'
        cred_json.client_id = orig_client_id.replace(orig_client_id[0], replaced_char)
        assert orig_client_id != cred_json.client_id
        cred_json.save()
        drm_manager = accelize_drm.DrmManager(
            conf_json.path,
            cred_json.path,
            driver.read_register_callback,
            driver.write_register_callback,
            async_cb.callback
        )
        with pytest.raises(accelize_drm.exceptions.DRMWSReqError) as excinfo:
            drm_manager.activate()
        assert "OAuth2 Web Service error 401" in str(excinfo.value)
        assert "invalid_client" in str(excinfo.value)
        assert async_handler.get_error_code(str(excinfo.value)) == accelize_drm.exceptions.DRMWSReqError.error_code
        async_cb.assert_NoError()
        print('Test when client_id is wrong: PASS')

        # Test when client_secret is wrong
        async_cb.reset()
        conf_json.reset()
        cred_json.set_user('accelize_accelerator_test_02')
        orig_client_secret = cred_json.client_secret
        replaced_char = 'A' if orig_client_secret[0]!='A' else 'B'
        cred_json.client_secret = orig_client_secret.replace(orig_client_secret[0], replaced_char)
        cred_json.save()
        assert orig_client_secret != cred_json.client_secret
        drm_manager = accelize_drm.DrmManager(
            conf_json.path,
            cred_json.path,
            driver.read_register_callback,
            driver.write_register_callback,
            async_cb.callback
        )
        with pytest.raises(accelize_drm.exceptions.DRMWSReqError) as excinfo:
            drm_manager.activate()
        assert "OAuth2 Web Service error 401" in str(excinfo.value)
        assert "invalid_client" in str(excinfo.value)
        assert async_handler.get_error_code(str(excinfo.value)) == accelize_drm.exceptions.DRMWSReqError.error_code
        async_cb.assert_NoError()
        print('Test when client_secret is wrong: PASS')

    finally:
        if drm_manager:
            drm_manager.deactivate()<|MERGE_RESOLUTION|>--- conflicted
+++ resolved
@@ -62,12 +62,9 @@
                'health_period',
                'health_retry',
                'health_retry_sleep',
-<<<<<<< HEAD
-               'ws_api_retry_duration'
-=======
+               'ws_api_retry_duration',
                'host_data_verbosity',
                'host_data'
->>>>>>> 094af51e
 )
 
 
@@ -463,7 +460,8 @@
         driver.write_register_callback,
         async_cb.callback
     )
-    assert drm_manager.get('ws_request_timeout') == exp_value
+    value = drm_manager.get('ws_request_timeout')
+    assert value == exp_value
     async_cb.assert_NoError()
     print("Test parameter 'ws_request_timeout': PASS")
 
