PARAMETERKEY_ITEM( license_type )                   ///< Read-only, return string with the license type: node-locked, floating/metering
PARAMETERKEY_ITEM( license_duration )               ///< Read-only, return uint32 with the duration in seconds of the current or last license
PARAMETERKEY_ITEM( num_activators )                 ///< Read-only, return uint32_t/string with the number of activators detected by the DRM controller
PARAMETERKEY_ITEM( session_id )                     ///< Read-only, return string with the current session ID
PARAMETERKEY_ITEM( session_status )                 ///< Read-only, return boolean to indicate if a session is currently open
PARAMETERKEY_ITEM( license_status )                 ///< Read-only, return boolean to indicate if a license is running in the Controller
PARAMETERKEY_ITEM( metered_data )                   ///< Read-only, return uint64_t or string with the current value of the metering data counter
PARAMETERKEY_ITEM( nodelocked_request_file )        ///< Read-only, return string with the path to the node-locked license request JSON file
PARAMETERKEY_ITEM( drm_frequency )                  ///< Read-only, return the measured DRM frequency
PARAMETERKEY_ITEM( drm_license_type )               ///< Read-only, return the license type of the DRM Controller: node-locked, floating/metering
PARAMETERKEY_ITEM( product_info )                   ///< Read-only, return the product information stored in the DRM Controller Read Only Mailbox
PARAMETERKEY_ITEM( mailbox_size )                   ///< Read-only, return the size of the Mailbox read-write memory in DRM Controller
PARAMETERKEY_ITEM( token_string )                   ///< Read-only, return the token string
PARAMETERKEY_ITEM( token_validity )                 ///< Read-only, return the validity in seconds of the current token as provided by the WOAuth2 WS
PARAMETERKEY_ITEM( token_time_left )                ///< Read-only, return the number of seconds left until the current token expires
PARAMETERKEY_ITEM( frequency_detection_method )     ///< Read-only, return the method index used to detect the DRM frequency
PARAMETERKEY_ITEM( bypass_frequency_detection )     ///< Read-only, return true if the frequency detection system is disabled, false otherwise
PARAMETERKEY_ITEM( log_file_path )                  ///< Read-(write), read (and write) the logging file path: default path is "./drm_lib.log". Can be set only from configuration file (no override from C/C++ code)
PARAMETERKEY_ITEM( log_file_type )                  ///< Read-(write), read (and write) the logging file type 0=no logging file, 1=basic file, 2=rotation file. Set only from configuration file (no override from C code)
PARAMETERKEY_ITEM( log_file_rotating_size )         ///< Read-(write), read (and write) the logging rotating file size in KB: default=1024KB (1MB). Set only from configuration file (no override from C code)
PARAMETERKEY_ITEM( log_file_rotating_num )          ///< Read-(write), read (and write) the logging rotating number of backup files: default=3. Set only from configuration file (no override from C code)
PARAMETERKEY_ITEM( log_file_verbosity )             ///< Read-write, read and write the logging verbosity on the file: 0=trace, 6=quiet
PARAMETERKEY_ITEM( log_file_format )                ///< Read-write, read and write the logging file format. Refer to spdlog reference manual (https://github.com/gabime/spdlog/wiki/3.-Custom-formatting)
PARAMETERKEY_ITEM( log_verbosity )                  ///< Read-write, read and write the logging verbosity on the stdout/stderr: 0=trace, 6=quiet
PARAMETERKEY_ITEM( log_format )                     ///< Read-write, read and write the logging file format. Refer to spdlog reference manual (https://github.com/gabime/spdlog/wiki/3.-Custom-formatting)
PARAMETERKEY_ITEM( frequency_detection_threshold )  ///< Read-write, read and write the accepted percentage of error between the frequency set in the conf file and the measured frequency
PARAMETERKEY_ITEM( frequency_detection_period )     ///< Read-write, read and write the period of time in milliseconds used to measure the real DRM Controller frequency
PARAMETERKEY_ITEM( custom_field )                   ///< Read-write, only for testing, a register accessible to the user for any purpose
PARAMETERKEY_ITEM( mailbox_data )                   ///< Read-write, only for testing, read or write values to Mailbox read-write memory in DRM Controller
PARAMETERKEY_ITEM( ws_retry_period_long )           ///< Read-write, read and write the time in seconds before the next request attempt to the Web Server when the time left before timeout is long
PARAMETERKEY_ITEM( ws_retry_period_short )          ///< Read-write, read and write the time in seconds before the next request attempt to the Web Server when the time left before timeout is short
PARAMETERKEY_ITEM( ws_request_timeout )             ///< Read-(write), read (and write) the maximum period of time in seconds for the request to complete. Can be set only from configuration file (no override from C/C++ code)
PARAMETERKEY_ITEM( log_message_level )              ///< Read-write, only for testing, read and write the log level used with log_message parameter to set the message level
PARAMETERKEY_ITEM( list_all )                       ///< Read-only, list all parameter keys available
PARAMETERKEY_ITEM( dump_all )                       ///< Read-only, read all parameter key values
PARAMETERKEY_ITEM( page_ctrlreg )                   ///< Read-only, return nothing, print all registers in the DRM Controller Registry page
PARAMETERKEY_ITEM( page_vlnvfile )                  ///< Read-only, return nothing, print all registers in the VLNV File page
PARAMETERKEY_ITEM( page_licfile )                   ///< Read-only, return nothing, print all registers in the License File page
PARAMETERKEY_ITEM( page_tracefile )                 ///< Read-only, return nothing, print all registers in the Trace File page
PARAMETERKEY_ITEM( page_meteringfile )              ///< Read-only, return nothing, print all registers in the Metering File page
PARAMETERKEY_ITEM( page_mailbox )                   ///< Read-only, return nothing, print all registers in the Mailbox page
PARAMETERKEY_ITEM( hw_report )                      ///< Read-only, return nothing, print the Algodone HW report
PARAMETERKEY_ITEM( trigger_async_callback )         ///< Write-only, only for testing, call the asynchronous error callback with the given message
PARAMETERKEY_ITEM( log_message )                    ///< Write-only, only for testing, insert a message with the value as content
PARAMETERKEY_ITEM( hdk_compatibility )              ///< Read-only, only for testing, return the lower version of the HDK it is compatible with
PARAMETERKEY_ITEM( health_period )                  ///< Read-only, return the current value of the health period
PARAMETERKEY_ITEM( health_retry )                   ///< Read-only, return the current value of the health retry timeout
PARAMETERKEY_ITEM( health_retry_sleep )             ///< Read-only, return the current value of the health retry sleep
<<<<<<< HEAD
PARAMETERKEY_ITEM( ws_api_retry_duration )          ///< Read-write, read and write the period of time in seconds during which retries occur on activate and deactivate functions
=======
PARAMETERKEY_ITEM( host_data_verbosity )            ///< Read-(write), read (and write) the level of verbosity for the amont of host and card data collected. Set only from configuration file (no override from C code)
PARAMETERKEY_ITEM( host_data )                      ///< Read-only, read the host and card information
>>>>>>> 094af51e
<|MERGE_RESOLUTION|>--- conflicted
+++ resolved
@@ -46,9 +46,6 @@
 PARAMETERKEY_ITEM( health_period )                  ///< Read-only, return the current value of the health period
 PARAMETERKEY_ITEM( health_retry )                   ///< Read-only, return the current value of the health retry timeout
 PARAMETERKEY_ITEM( health_retry_sleep )             ///< Read-only, return the current value of the health retry sleep
-<<<<<<< HEAD
 PARAMETERKEY_ITEM( ws_api_retry_duration )          ///< Read-write, read and write the period of time in seconds during which retries occur on activate and deactivate functions
-=======
 PARAMETERKEY_ITEM( host_data_verbosity )            ///< Read-(write), read (and write) the level of verbosity for the amont of host and card data collected. Set only from configuration file (no override from C code)
-PARAMETERKEY_ITEM( host_data )                      ///< Read-only, read the host and card information
->>>>>>> 094af51e
+PARAMETERKEY_ITEM( host_data )                      ///< Read-only, read the host and card information