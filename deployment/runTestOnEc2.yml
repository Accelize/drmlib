---
# runTestOnEc2.yml

parameters:
  instance_type: 'f1.4xlarge'
  config_list:
  - os_distrib: 'centos_7'
    tox_extra_option: ''
    dependsOn: []

jobs:
- ${{ each config in parameters.config_list }}: # For each config
  # Start AWS agents
  - template: agents/start.yml@acid
    parameters:
      jobName: startAgent_Aws_${{ config.os_distrib }}
      agentDescription: AWS with ${{ config.os_distrib }}
      provider: awsEc2
      image: ${{ config.os_distrib }}
      instanceType: ${{ parameters.instance_type }}
      acidDir: $(Build.SourcesDirectory)/deployment/acid
      ansiblePlaybook: $(Build.SourcesDirectory)/deployment/playbook.yml

  # Run tests on AWS agent
  - job: runTests_Aws_${{ config.os_distrib }}
    displayName: Run tests on AWS with ${{ config.os_distrib }}
    dependsOn:
    - startAgent_Aws_${{ config.os_distrib }}
    - ${{ if config.dependsOn }}:
      - runTests_Aws_${{ config.dependsOn }}
    pool:
      name: Default
      demands:  # Use previously instantiated agent
<<<<<<< HEAD
        - agent.Name -equals $(Build.BuildId) $(Build.DefinitionName) AWS F1 with ${{ config.os_distrib }}
=======
        - agent.Name -equals $(Build.BuildId) $(Build.DefinitionName) AWS with ${{ config.os_distrib }}
>>>>>>> 0a4abdc8
    steps:
      - script: |
          cat << EOF > $(Build.SourcesDirectory)/cred.json
          {
            "client_id": "$(clientIdAccelizeAcceleratorTest2)",
            "client_secret": "$(clientSecretAccelizeAcceleratorTest2)",

            "name__admin__":"Admin_JBL_Regression",
            "client_id__admin__":"$(clientIdAdmin)",
            "client_secret__admin__":"$(clientSecretAdmin)",

            "client_id__accelize_accelerator_test_01__":
              "$(clientIdAccelizeAcceleratorTest1)",
            "client_secret__accelize_accelerator_test_01__":
              "$(clientSecretAccelizeAcceleratorTest1)",
            "email__accelize_accelerator_test_01__":
              "$(mailAccelizeAcceleratorTest1)",

            "client_id__accelize_accelerator_test_02__":
              "$(clientIdAccelizeAcceleratorTest2)",
            "client_secret__accelize_accelerator_test_02__":
              "$(clientSecretAccelizeAcceleratorTest2)",
            "email__accelize_accelerator_test_02__":
              "$(mailAccelizeAcceleratorTest2)",

            "client_id__accelize_accelerator_test_03__":
              "$(clientIdAccelizeAcceleratorTest3)",
            "client_secret__accelize_accelerator_test_03__":
              "$(clientSecretAccelizeAcceleratorTest3)",
            "email__accelize_accelerator_test_03__":
              "$(mailAccelizeAcceleratorTest3)",

            "client_id__accelize_accelerator_test_04__":
              "$(clientIdAccelizeAcceleratorTest4)",
            "client_secret__accelize_accelerator_test_04__":
              "$(clientSecretAccelizeAcceleratorTest4)",
            "email__accelize_accelerator_test_04__":
              "$(mailAccelizeAcceleratorTest4)"
          }
          EOF
        displayName: Create Accelize credentials file

      - script: sudo -E tox -p all -e
                aws-build-debug,cpp-debug,c-debug,integration-debug,coverage-debug
                -- --cred=$(Build.SourcesDirectory)/cred.json --server=$(meteringServer) -x --artifacts_dir=$(Build.SourcesDirectory)/artifacts ${{ config.tox_extra_option }}
        displayName: Run tests with Tox
        env:
          CODECOV_TOKEN: $(codecovToken)
          TOX_PARALLEL_NO_SPINNER: 1
          SDK_DIR: /opt/aws_fpga/sdk

      - publish: $(Build.SourcesDirectory)/artifacts
        artifact: AWS_Artifacts_${{ config.os_distrib }}
        displayName: Publish AWS Artifacts for ${{ config.os_distrib }} tests
        condition: always()

  # Stop AWS agent
  - template: agents/stop.yml@acid
    parameters:
      jobName: stopAgent_Aws_${{ config.os_distrib }}
      provider: awsEc2
      agentDescription: AWS with ${{ config.os_distrib }}
      acidDir: $(Build.SourcesDirectory)/deployment/acid
      dependsOn: runTests_Aws_${{ config.os_distrib }}<|MERGE_RESOLUTION|>--- conflicted
+++ resolved
@@ -6,7 +6,6 @@
   config_list:
   - os_distrib: 'centos_7'
     tox_extra_option: ''
-    dependsOn: []
 
 jobs:
 - ${{ each config in parameters.config_list }}: # For each config
@@ -31,11 +30,7 @@
     pool:
       name: Default
       demands:  # Use previously instantiated agent
-<<<<<<< HEAD
-        - agent.Name -equals $(Build.BuildId) $(Build.DefinitionName) AWS F1 with ${{ config.os_distrib }}
-=======
         - agent.Name -equals $(Build.BuildId) $(Build.DefinitionName) AWS with ${{ config.os_distrib }}
->>>>>>> 0a4abdc8
     steps:
       - script: |
           cat << EOF > $(Build.SourcesDirectory)/cred.json
